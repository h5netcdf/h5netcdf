--- conflicted
+++ resolved
@@ -5,12 +5,6 @@
 
 - Fix unintentional changes in test suite (:pull:`277`).
   By `Kai Mühlbauer <https://github.com/kmuehlbauer>`_
-<<<<<<< HEAD
-- Support pyfive as an alternative backend ({pull}`273`).
-  By `Bryan Lawrence <https://github.com/bnlawrence>`_, `David Hassell
-  <https://github.com/davidhassell>`_, `Valeriu Predoi
-  <https://github.com/valeriupredoi>`_, `Kai Mühlbauer <https://github.com/kmuehlbauer>`_ and `Stephan Hoyer <https://github.com/shoyer>`_
-=======
 - Create ENUM with low level API to keep order-by-value, add h5dump based tests (:pull:`285`).
   By `Kai Mühlbauer <https://github.com/kmuehlbauer>`_ and `David Huard <https://github.com/huard>`_
 - Fix interoperability issues between netcdf4/h5netcdf, namely resizing variables using partial slices,
@@ -18,7 +12,10 @@
   By `Kai Mühlbauer <https://github.com/kmuehlbauer>`_ and `David Huard <https://github.com/huard>`_
 - Add the `format` argument to `h5netcdf.File` and support for the `NETCDF4_CLASSIC` format (:issue:`280`, :pull:``).
   By `David Huard <https://github.com/huard>`_
->>>>>>> 07223cc6
+- Support pyfive as an alternative backend ({pull}`273`).
+  By `Bryan Lawrence <https://github.com/bnlawrence>`_, `David Hassell
+  <https://github.com/davidhassell>`_, `Valeriu Predoi
+  <https://github.com/valeriupredoi>`_, `Kai Mühlbauer <https://github.com/kmuehlbauer>`_ and `Stephan Hoyer <https://github.com/shoyer>`_
 
 Version 1.6.4 (August 5th, 2025):
 
