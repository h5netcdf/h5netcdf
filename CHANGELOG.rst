Change Log
----------

Development Version (unreleased):

- Fix unintentional changes in test suite (:pull:`277`).
  By `Kai Mühlbauer <https://github.com/kmuehlbauer>`_
<<<<<<< HEAD
- Add the `format` argument to `h5netcdf.File` and partial support for the `NETCDF4_CLASSIC` format (:issue:`280`, :pull:``).
  By `David Huard <https://github.com/huard>`_
=======
- Create ENUM with low level API to keep order-by-value, add h5dump based tests (:pull:`285`).
  By `Kai Mühlbauer <https://github.com/kmuehlbauer>`_ and `David Huard <https://github.com/huard>`_


>>>>>>> 947b7be1

Version 1.6.4 (August 5th, 2025):

- Cleanup: pyupgrade --py39-plus (:pull:`272`).
  By `Kurt Schwehr <https://github.com/schwehr>`_
- Add better error messages when operating on a closed file (:issue:`274`, :pull:`275`).
  By `Kai Mühlbauer <https://github.com/kmuehlbauer>`_

Version 1.6.3 (June 30th, 2025):

- fix invalid string format specifier, match raises/warns with messages in test suite,
  remove tests for h5py < 3.7, fix sphinx issue and pr roles in CHANGELOG.rst (:issue:`269`, :pull:`270`).
  By `Kai Mühlbauer <https://github.com/kmuehlbauer>`_

Version 1.6.2 (June 26th, 2025):

- Codespell fixes (:pull:`261`).
  By `Kurt Schwehr <https://github.com/schwehr>`_
- Fix hsds/h5pyd test fixture spinup issues (:pull:`265`).
  By `Kai Mühlbauer <https://github.com/kmuehlbauer>`_
- Fix and add circular referrer tests for Python 3.14 and update CI matrix (:pull:`264`).
  By `Kai Mühlbauer <https://github.com/kmuehlbauer>`_
- Avoid opening h5pyd file to check if there is a preexisting file,
  instead remap mode "a" -> "r+", resort to "w" if file doesn't exist (:issue:`262`, :pull:`266`).
  By `Jonas Grönberg <https://github.com/JonasGronberg>`_ and `Kai Mühlbauer <https://github.com/kmuehlbauer>`_
- Reduce CI time by installing available scientific-python-nightly-wheels and using pip cache (:pull:`267`).
  By `Kai Mühlbauer <https://github.com/kmuehlbauer>`_

Version 1.6.1 (March 7th, 2025):

- Let Variable.chunks return None for scalar variables, independent of what the underlying
  h5ds object returns (:pull:`259`).
  By `Rickard Holmberg <https://github.com/rho-novatron>`_

Version 1.6.0 (March 7th, 2025):

- Allow specifying `h5netcdf.File(driver="h5pyd")` to force the use of h5pyd (:issue:`255`, :pull:`256`).
  By `Rickard Holmberg <https://github.com/rho-novatron>`_
- Add pytest-mypy-plugins for xarray nightly test (:pull:`257`).
  By `Kai Mühlbauer <https://github.com/kmuehlbauer>`_

Version 1.5.0 (January 26th, 2025):

- Update CI to new versions (Python 3.13, 3.14 alpha), remove numpy 1 from h5pyd runs (:pull:`250`).
  By `Kai Mühlbauer <https://github.com/kmuehlbauer>`_
- Update CI and reinstate h5pyd/hsds test runs (:pull:`247`).
  By `John Readey  <https://github.com/jreadey>`_
- Allow ``zlib`` to be used as an alias for ``gzip`` for enhanced compatibility with h5netcdf's API and xarray.
  By `Mark Harfouche <https://github.com/hmaarrfk>`_

Version 1.4.1 (November 13th, 2024):

- Add CI run for hdf5 1.10.6, fix complex tests, fix enum/user type tests (:pull:`244`).
  By `Kai Mühlbauer <https://github.com/kmuehlbauer>`_


Version 1.4.0 (October 7th, 2024):

- Add UserType class, add EnumType (:pull:`229`).
  By `Kai Mühlbauer <https://github.com/kmuehlbauer>`_
- Refactor fillvalue and dtype handling for user types, enhance sanity checks and tests (:pull:`230`).
  By `Kai Mühlbauer <https://github.com/kmuehlbauer>`_
- Add VLType and CompoundType, commit complex compound type to file. Align with nc-complex (:pull:`227`).
  By `Kai Mühlbauer <https://github.com/kmuehlbauer>`_
- Update h5pyd testing.
  By `Kai Mühlbauer <https://github.com/kmuehlbauer>`_
- CI and lint maintenance (:pull:`235`).
  By `Kai Mühlbauer <https://github.com/kmuehlbauer>`_
- Support wrapping an h5py ``File`` object. Closing the h5netcdf file object
  does not close the h5py file (:pull:`238`).
  By `Thomas Kluyver <https://github.com/takluyver>`_
- CI and lint maintenance (format README.rst, use more f-strings, change Python 3.9 to 3.10 in CI) (:pull:`239`).
  By `Kai Mühlbauer <https://github.com/kmuehlbauer>`_

Version 1.3.0 (November 7th, 2023):

- Add ros3 support by checking `driver`-kwarg.
  By `Ezequiel Cimadevilla Alvarez <https://github.com/zequihg50>`_
- Code and CI maintenance.
  By `Mark Harfouche <https://github.com/hmaarrfk>`_ and
  `Kai Mühlbauer <https://github.com/kmuehlbauer>`_.

Version 1.2.0 (June 2nd, 2023):

- Remove h5py2 compatibility code, remove h5py2 CI runs, mention NEP29 as
  upstream dependency support strategy.
  By `Kai Mühlbauer <https://github.com/kmuehlbauer>`_ and
  `Mark Harfouche <https://github.com/hmaarrfk>`_.
- Update to pyproject.toml-only build process, adapt CI, use `ruff` for linting, add .pre-commit-config.yaml.
  By `Kai Mühlbauer <https://github.com/kmuehlbauer>`_.
- Maintenance CI (use setup-micromamba), fix hsds, fix tests, fix license.
  By `Kai Mühlbauer <https://github.com/kmuehlbauer>`_.
- Raise early with h5py-error.
  By `Kai Mühlbauer <https://github.com/kmuehlbauer>`_.
- Add simple test to ensure that the shape is stored in the coordinates.
  By `Mark Harfouche <https://github.com/hmaarrfk>`_.

Version 1.1.0 (November 23rd, 2022):

- Rework adding _FillValue-attribute, add tests.
  By `Kai Mühlbauer <https://github.com/kmuehlbauer>`_.
- Add special add_phony method for creating phony dimensions, add test.
  By `Kai Mühlbauer <https://github.com/kmuehlbauer>`_.
- Rewrite _unlabeled_dimension_mix (labeled/unlabeled), add tests.
  By `Kai Mühlbauer <https://github.com/kmuehlbauer>`_.
- Add default netcdf fillvalues, pad only if necessary, adapt tests.
  By `Kai Mühlbauer <https://github.com/kmuehlbauer>`_.
- Fix regression in padding algorithm, add test.
  By `Kai Mühlbauer <https://github.com/kmuehlbauer>`_.
- Set ``track_order=True`` by default in created files if h5py 3.7.0 or
  greater is detected to help compatibility with netCDF4-c programs.
  By `Mark Harfouche <https://github.com/hmaarrfk>`_.

Version 1.0.2 (August 2nd, 2022):

- Adapt boolean indexing as h5py 3.7.0 started supporting it.
  By `Kai Mühlbauer <https://github.com/kmuehlbauer>`_.
- Fix several tests to work with new h5py 3.7.0.
  By `Mark Harfouche <https://github.com/hmaarrfk>`_ and `Kai Mühlbauer <https://github.com/kmuehlbauer>`_.

Version 1.0.1 (June 27th, 2022):

- Fix failing tests when using netCDF4 4.9.0.
  Reported and patch submitted by `Bas Couwenberg <https://github.com/sebastic>`_.

Version 1.0.0 (March 31st, 2022):

- Add HSDS pytest-fixture, make tests work with h5ypd.
  By `Aleksandar Jelenak <https://github.com/ajelenak>`_.
- Remove `_NCProperties` from existing file if writing invalid netcdf features.
  Warn users if `.nc` file extension is used writing invalid netcdf features.
  By `Kai Mühlbauer <https://github.com/kmuehlbauer>`_.
- Remove deprecated code (eg. remove deprecated code (eg. handling mode,
  chunking_heuristics, decode_vlen_strings), adapt LICENSE/AUTHOR.txt,
  prepare repository for release 1.0.
  By `Kai Mühlbauer <https://github.com/kmuehlbauer>`_.

Version 0.15.0 (March 18th, 2022):

- Add documentation to ``h5netcdf``, merging current available documentation
  available as ``.rst``-files, in the repo-wiki and new API-docs into one document
  using ``sphinx-doc`` and ``sphinx-book-theme``.
  By `Kai Mühlbauer <https://github.com/kmuehlbauer>`_.

Version 0.14.1 (March 2nd, 2022):

- Directly return non-string ``Empty``-type attributes as empty numpy-ndarray.
  By `Kai Mühlbauer <https://github.com/kmuehlbauer>`_.

Version 0.14.0 (February 25, 2022):

- Add ``chunking_heuristic`` keyword and custom heuristic ``chunking_heuristic="h5netcdf"``
  with better handling of unlimited dimensions.
  By `Dion Häfner <https://github.com/dionhaefner>`_.
- Return group name instead of full group path for legacy API.
  By `Kai Mühlbauer <https://github.com/kmuehlbauer>`_.
- Add ``endian`` keyword argument ``legacyapi.Dataset.createVariable``.
  By `Kai Mühlbauer <https://github.com/kmuehlbauer>`_.
- Resize Dimensions when writing to variables (legacy API only), return padded arrays.
  By `Kai Mühlbauer <https://github.com/kmuehlbauer>`_.
- Allow 1D boolean indexers in legacy API.
  By `Kai Mühlbauer <https://github.com/kmuehlbauer>`_.
- Revert order tracking by default to avoid a bug in ``h5py`` (Closes Issue
  #136). By `Mark Harfouche <https://github.com/hmaarrfk>`_.
- Implement Dimension-class.
  By `Kai Mühlbauer <https://github.com/kmuehlbauer>`_.
- Return items from 0-dim and one-element 1-dim array attributes. Return multi-element
  attributes as lists. Return string attributes as Python strings decoded from their respective
  encoding (`utf-8`, `ascii`).
  By `Kai Mühlbauer <https://github.com/kmuehlbauer>`_.

Version 0.13.0 (January 12, 2022):

- Assign dimensions at creation time, instead of at sync/flush (file-close).
  By `Kai Mühlbauer <https://github.com/kmuehlbauer>`_.
- Create/attach dimension scales on the fly, instead of at sync/flush (file-close).
  By `Kai Mühlbauer <https://github.com/kmuehlbauer>`_.
- Ensure order tracking is true for newly created netcdf4 files as required
  by the netcdf4 standard. This enables files created by h5netcdf to be
  appended to by netCDF4 library users (Closes Issue #128).
  By `Mark Harfouche <https://github.com/hmaarrfk>`_.

Version 0.12.0 (December 20, 2021):

- Added ``FutureWarning`` to use ``mode='r'`` as default when opening files.
  By `Ryan Grout <https://github.com/groutr>`_.
- Moved handling of ``_nc4_non_coord_`` to ``h5netcdf.BaseVariable``.
  By `Kai Mühlbauer <https://github.com/kmuehlbauer>`_.
- Write ``_NCProperties`` when overwriting existing files.
  By `Kai Mühlbauer <https://github.com/kmuehlbauer>`_.
- Create/Attach dimension scales on append (``mode="r+"``)
  By `Kai Mühlbauer <https://github.com/kmuehlbauer>`_.
- Create/Attach/Detach dimension scales only if necessary.
  By `Kai Mühlbauer <https://github.com/kmuehlbauer>`_.
- Switch warning into error when using invalid netCDF features.
  By `Kai Mühlbauer <https://github.com/kmuehlbauer>`_.
- Avoid circular references to objects referencing h5py objects.
  By `Tom Augspurger <https://github.com/TomAugspurger>`_.

Version 0.11.0 (April 20, 2021):

- Included ``h5pyd.Dataset`` objects as netCDF variables.
  By `Aleksandar Jelenak <https://github.com/ajelenak>`_.
- Added automatic PyPI upload on creation of github release.
- Moved Changelog to CHANGELOG.rst.
- Updated ``decode_vlen_strings`` ``FutureWarning``.
- Support for ``h5py.Empty`` strings.
  By `Kai Mühlbauer <https://github.com/kmuehlbauer>`_.

Version 0.10.0 (February 11, 2021):

- Replaced ``decode_strings`` with ``decode_vlen_strings``.
  By `Kai Mühlbauer <https://github.com/kmuehlbauer>`_.

Version 0.9.0 (February 7, 2021):

- Special thanks to `Kai Mühlbauer <https://github.com/kmuehlbauer>`_ for
  stepping up as a co-maintainer!
- Support for ``decode_strings``, to restore old behavior with h5py 3.
  By `Kai Mühlbauer <https://github.com/kmuehlbauer>`_.

Version 0.8.1 (July 17, 2020):

- Fix h5py deprecation warning in test suite.

Version 0.8.0 (February 4, 2020):

- Support for reading Datasets with missing dimension scales.
  By `Kai Mühlbauer <https://github.com/kmuehlbauer>`_.
- Fixed a bug where ``Datatype`` objects were treated as ``Datasets``.
- Fixed several issues with upstream deprecations.

Version 0.7.4 (June 1, 2019):

- Fixed a flakey test on Python 2.7 and 3.4.

Version 0.7.3 (May 20, 2019):

- Fixed another bug that could result in reusing dimension IDs, when modifying
  existing files.

Version 0.7.1 (Mar 16, 2019):

- Fixed a bug where h5netcdf could write invalid netCDF files with reused
  dimension IDs when dimensions are written in multiple groups.
  netCDF-C 4.6.2 will crash when reading these files, but you can still read
  these files with older versions of the netcdf library (or h5netcdf).
- Updated to use version 2 of ``_NCProperties`` attribute.

Version 0.7 (Feb 26, 2019):

- Support for reading and writing file-like objects (requires h5py 2.9 or
  newer).
  By `Scott Henderson <https://github.com/scottyhq>`_.

Version 0.6.2 (Aug 19, 2018):

- Fixed a bug that prevented creating variables with the same name as
  previously created dimensions in reopened files.

Version 0.6.1 (Jun 8, 2018):

- Compression with arbitrary filters no longer triggers warnings about invalid
  netCDF files, because this is now
  `supported by netCDF <https://github.com/Unidata/netcdf-c/pull/399>`__.

Version 0.6 (Jun 7, 2018):

- Support for reading and writing data to remote HDF5 files via the HDF5 REST
  API using the ``h5pyd`` package. Any file "path" starting with either
  ``http://``, ``https://``, or ``hdf5://`` will automatically trigger the use
  of this package.
  By `Aleksandar Jelenak <https://github.com/ajelenak>`_.

Version 0.5.1 (Apr 11, 2018):

- Bug fix for files with an unlimited dimension with no associated variables.
  By `Aleksandar Jelenak <https://github.com/ajelenak>`_.

Version 0.5 (Oct 17, 2017):

- Support for creating unlimited dimensions.
  By `Lion Krischer <https://github.com/krischer>`_.

Version 0.4.3 (Oct 10, 2017):

- Fix test suite failure with recent versions of netCDF4-Python.

Version 0.4.2 (Sep 12, 2017):

- Raise ``AttributeError`` rather than ``KeyError`` when attributes are not
  found using the legacy API. This fixes an issue that prevented writing to
  h5netcdf with dask.

Version 0.4.1 (Sep 6, 2017):

- Include tests in source distribution on pypi.

Version 0.4 (Aug 30, 2017):

- Add ``invalid_netcdf`` argument. Warnings are now issued by default when
  writing an invalid NetCDF file. See the "Invalid netCDF files" section of the
  README for full details.

Version 0.3.1 (Sep 2, 2016):

- Fix garbage collection issue.
- Add missing ``.flush()`` method for groups.
- Allow creating dimensions of size 0.

Version 0.3.0 (Aug 7, 2016):

- Datasets are now loaded lazily. This should increase performance when opening
  files with a large number of groups and/or variables.
- Support for writing arrays of variable length unicode strings with
  ``dtype=str`` via the legacy API.
- h5netcdf now writes the ``_NCProperties`` attribute for identifying netCDF4
  files.<|MERGE_RESOLUTION|>--- conflicted
+++ resolved
@@ -5,15 +5,10 @@
 
 - Fix unintentional changes in test suite (:pull:`277`).
   By `Kai Mühlbauer <https://github.com/kmuehlbauer>`_
-<<<<<<< HEAD
+- Create ENUM with low level API to keep order-by-value, add h5dump based tests (:pull:`285`).
+  By `Kai Mühlbauer <https://github.com/kmuehlbauer>`_ and `David Huard <https://github.com/huard>`_
 - Add the `format` argument to `h5netcdf.File` and partial support for the `NETCDF4_CLASSIC` format (:issue:`280`, :pull:``).
   By `David Huard <https://github.com/huard>`_
-=======
-- Create ENUM with low level API to keep order-by-value, add h5dump based tests (:pull:`285`).
-  By `Kai Mühlbauer <https://github.com/kmuehlbauer>`_ and `David Huard <https://github.com/huard>`_
-
-
->>>>>>> 947b7be1
 
 Version 1.6.4 (August 5th, 2025):
 
