--- conflicted
+++ resolved
@@ -7,15 +7,12 @@
   By `Ezequiel Cimadevilla Alvarez <https://github.com/zequihg50>`_
 - Update pre-commit.
   By `Kai Mühlbauer <https://github.com/kmuehlbauer>`_
-<<<<<<< HEAD
+- Fix h5py3 hdf5 1.10 CI run (:pull:`303`).
+  By `Kai Mühlbauer <https://github.com/kmuehlbauer>`_
 - Support pyfive as an alternative backend ({pull}`273`).
   By `Bryan Lawrence <https://github.com/bnlawrence>`_, `David Hassell
   <https://github.com/davidhassell>`_, `Valeriu Predoi
   <https://github.com/valeriupredoi>`_, `Kai Mühlbauer <https://github.com/kmuehlbauer>`_ and `Stephan Hoyer <https://github.com/shoyer>`_
-=======
-- Fix h5py3 hdf5 1.10 CI run (:pull:`303`).
-  By `Kai Mühlbauer <https://github.com/kmuehlbauer>`_
->>>>>>> c615b303
 
 Version 1.7.3 (October 21st, 2025):
 
