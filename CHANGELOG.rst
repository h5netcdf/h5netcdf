Change Log
----------

Development Version (unreleased):

- Fix unintentional changes in test suite (:pull:`277`).
  By `Kai Mühlbauer <https://github.com/kmuehlbauer>`_

Version 1.6.4 (August 5th, 2025):

- Cleanup: pyupgrade --py39-plus (:pull:`272`).
  By `Kurt Schwehr <https://github.com/schwehr>`_
- Add better error messages when operating on a closed file (:issue:`274`, :pull:`275`).
  By `Kai Mühlbauer <https://github.com/kmuehlbauer>`_

Version 1.6.3 (June 30th, 2025):

- fix invalid string format specifier, match raises/warns with messages in test suite,
  remove tests for h5py < 3.7, fix sphinx issue and pr roles in CHANGELOG.rst (:issue:`269`, :pull:`270`).
  By `Kai Mühlbauer <https://github.com/kmuehlbauer>`_

Version 1.6.2 (June 26th, 2025):

- Codespell fixes (:pull:`261`).
  By `Kurt Schwehr <https://github.com/schwehr>`_
- Fix hsds/h5pyd test fixture spinup issues (:pull:`265`).
  By `Kai Mühlbauer <https://github.com/kmuehlbauer>`_
- Fix and add circular referrer tests for Python 3.14 and update CI matrix (:pull:`264`).
  By `Kai Mühlbauer <https://github.com/kmuehlbauer>`_
- Avoid opening h5pyd file to check if there is a preexisting file,
  instead remap mode "a" -> "r+", resort to "w" if file doesn't exist (:issue:`262`, :pull:`266`).
  By `Jonas Grönberg <https://github.com/JonasGronberg>`_ and `Kai Mühlbauer <https://github.com/kmuehlbauer>`_
- Reduce CI time by installing available scientific-python-nightly-wheels and using pip cache (:pull:`267`).
  By `Kai Mühlbauer <https://github.com/kmuehlbauer>`_

Version 1.6.1 (March 7th, 2025):

- Let Variable.chunks return None for scalar variables, independent of what the underlying
  h5ds object returns (:pull:`259`).
  By `Rickard Holmberg <https://github.com/rho-novatron>`_

Version 1.6.0 (March 7th, 2025):

- Allow specifying `h5netcdf.File(driver="h5pyd")` to force the use of h5pyd (:issue:`255`, :pull:`256`).
  By `Rickard Holmberg <https://github.com/rho-novatron>`_
- Add pytest-mypy-plugins for xarray nightly test (:pull:`257`).
  By `Kai Mühlbauer <https://github.com/kmuehlbauer>`_

Version 1.5.0 (January 26th, 2025):

- Update CI to new versions (Python 3.13, 3.14 alpha), remove numpy 1 from h5pyd runs (:pull:`250`).
  By `Kai Mühlbauer <https://github.com/kmuehlbauer>`_
- Update CI and reinstate h5pyd/hsds test runs (:pull:`247`).
  By `John Readey  <https://github.com/jreadey>`_
- Allow ``zlib`` to be used as an alias for ``gzip`` for enhanced compatibility with h5netcdf's API and xarray.
  By `Mark Harfouche <https://github.com/hmaarrfk>`_

Version 1.4.1 (November 13th, 2024):

- Add CI run for hdf5 1.10.6, fix complex tests, fix enum/user type tests (:pull:`244`).
  By `Kai Mühlbauer <https://github.com/kmuehlbauer>`_


Version 1.4.0 (October 7th, 2024):

- Add UserType class, add EnumType (:pull:`229`).
  By `Kai Mühlbauer <https://github.com/kmuehlbauer>`_
- Refactor fillvalue and dtype handling for user types, enhance sanity checks and tests (:pull:`230`).
  By `Kai Mühlbauer <https://github.com/kmuehlbauer>`_
- Add VLType and CompoundType, commit complex compound type to file. Align with nc-complex (:pull:`227`).
  By `Kai Mühlbauer <https://github.com/kmuehlbauer>`_
- Update h5pyd testing.
  By `Kai Mühlbauer <https://github.com/kmuehlbauer>`_
<<<<<<< HEAD
- Support pyfive as an alternative backend ({pull}`273`).
  By `Bryan Lawrence <https://github.com/bnlawrence>`_, `David Hassell
  <https://github.com/davidhassell>`_, and `Valeriu Predoi
  <https://github.com/valeriupredoi>`_
=======
- CI and lint maintenance (:pull:`235`).
  By `Kai Mühlbauer <https://github.com/kmuehlbauer>`_
- Support wrapping an h5py ``File`` object. Closing the h5netcdf file object
  does not close the h5py file (:pull:`238`).
  By `Thomas Kluyver <https://github.com/takluyver>`_
- CI and lint maintenance (format README.rst, use more f-strings, change Python 3.9 to 3.10 in CI) (:pull:`239`).
  By `Kai Mühlbauer <https://github.com/kmuehlbauer>`_
>>>>>>> 517b9a51

Version 1.3.0 (November 7th, 2023):

- Add ros3 support by checking `driver`-kwarg.
  By `Ezequiel Cimadevilla Alvarez <https://github.com/zequihg50>`_
- Code and CI maintenance.
  By `Mark Harfouche <https://github.com/hmaarrfk>`_ and
  `Kai Mühlbauer <https://github.com/kmuehlbauer>`_.

Version 1.2.0 (June 2nd, 2023):

- Remove h5py2 compatibility code, remove h5py2 CI runs, mention NEP29 as
  upstream dependency support strategy.
  By `Kai Mühlbauer <https://github.com/kmuehlbauer>`_ and
  `Mark Harfouche <https://github.com/hmaarrfk>`_.
- Update to pyproject.toml-only build process, adapt CI, use `ruff` for linting, add .pre-commit-config.yaml.
  By `Kai Mühlbauer <https://github.com/kmuehlbauer>`_.
- Maintenance CI (use setup-micromamba), fix hsds, fix tests, fix license.
  By `Kai Mühlbauer <https://github.com/kmuehlbauer>`_.
- Raise early with h5py-error.
  By `Kai Mühlbauer <https://github.com/kmuehlbauer>`_.
- Add simple test to ensure that the shape is stored in the coordinates.
  By `Mark Harfouche <https://github.com/hmaarrfk>`_.

Version 1.1.0 (November 23rd, 2022):

- Rework adding _FillValue-attribute, add tests.
  By `Kai Mühlbauer <https://github.com/kmuehlbauer>`_.
- Add special add_phony method for creating phony dimensions, add test.
  By `Kai Mühlbauer <https://github.com/kmuehlbauer>`_.
- Rewrite _unlabeled_dimension_mix (labeled/unlabeled), add tests.
  By `Kai Mühlbauer <https://github.com/kmuehlbauer>`_.
- Add default netcdf fillvalues, pad only if necessary, adapt tests.
  By `Kai Mühlbauer <https://github.com/kmuehlbauer>`_.
- Fix regression in padding algorithm, add test.
  By `Kai Mühlbauer <https://github.com/kmuehlbauer>`_.
- Set ``track_order=True`` by default in created files if h5py 3.7.0 or
  greater is detected to help compatibility with netCDF4-c programs.
  By `Mark Harfouche <https://github.com/hmaarrfk>`_.

Version 1.0.2 (August 2nd, 2022):

- Adapt boolean indexing as h5py 3.7.0 started supporting it.
  By `Kai Mühlbauer <https://github.com/kmuehlbauer>`_.
- Fix several tests to work with new h5py 3.7.0.
  By `Mark Harfouche <https://github.com/hmaarrfk>`_ and `Kai Mühlbauer <https://github.com/kmuehlbauer>`_.

Version 1.0.1 (June 27th, 2022):

- Fix failing tests when using netCDF4 4.9.0.
  Reported and patch submitted by `Bas Couwenberg <https://github.com/sebastic>`_.

Version 1.0.0 (March 31st, 2022):

- Add HSDS pytest-fixture, make tests work with h5ypd.
  By `Aleksandar Jelenak <https://github.com/ajelenak>`_.
- Remove `_NCProperties` from existing file if writing invalid netcdf features.
  Warn users if `.nc` file extension is used writing invalid netcdf features.
  By `Kai Mühlbauer <https://github.com/kmuehlbauer>`_.
- Remove deprecated code (eg. remove deprecated code (eg. handling mode,
  chunking_heuristics, decode_vlen_strings), adapt LICENSE/AUTHOR.txt,
  prepare repository for release 1.0.
  By `Kai Mühlbauer <https://github.com/kmuehlbauer>`_.

Version 0.15.0 (March 18th, 2022):

- Add documentation to ``h5netcdf``, merging current available documentation
  available as ``.rst``-files, in the repo-wiki and new API-docs into one document
  using ``sphinx-doc`` and ``sphinx-book-theme``.
  By `Kai Mühlbauer <https://github.com/kmuehlbauer>`_.

Version 0.14.1 (March 2nd, 2022):

- Directly return non-string ``Empty``-type attributes as empty numpy-ndarray.
  By `Kai Mühlbauer <https://github.com/kmuehlbauer>`_.

Version 0.14.0 (February 25, 2022):

- Add ``chunking_heuristic`` keyword and custom heuristic ``chunking_heuristic="h5netcdf"``
  with better handling of unlimited dimensions.
  By `Dion Häfner <https://github.com/dionhaefner>`_.
- Return group name instead of full group path for legacy API.
  By `Kai Mühlbauer <https://github.com/kmuehlbauer>`_.
- Add ``endian`` keyword argument ``legacyapi.Dataset.createVariable``.
  By `Kai Mühlbauer <https://github.com/kmuehlbauer>`_.
- Resize Dimensions when writing to variables (legacy API only), return padded arrays.
  By `Kai Mühlbauer <https://github.com/kmuehlbauer>`_.
- Allow 1D boolean indexers in legacy API.
  By `Kai Mühlbauer <https://github.com/kmuehlbauer>`_.
- Revert order tracking by default to avoid a bug in ``h5py`` (Closes Issue
  #136). By `Mark Harfouche <https://github.com/hmaarrfk>`_.
- Implement Dimension-class.
  By `Kai Mühlbauer <https://github.com/kmuehlbauer>`_.
- Return items from 0-dim and one-element 1-dim array attributes. Return multi-element
  attributes as lists. Return string attributes as Python strings decoded from their respective
  encoding (`utf-8`, `ascii`).
  By `Kai Mühlbauer <https://github.com/kmuehlbauer>`_.

Version 0.13.0 (January 12, 2022):

- Assign dimensions at creation time, instead of at sync/flush (file-close).
  By `Kai Mühlbauer <https://github.com/kmuehlbauer>`_.
- Create/attach dimension scales on the fly, instead of at sync/flush (file-close).
  By `Kai Mühlbauer <https://github.com/kmuehlbauer>`_.
- Ensure order tracking is true for newly created netcdf4 files as required
  by the netcdf4 standard. This enables files created by h5netcdf to be
  appended to by netCDF4 library users (Closes Issue #128).
  By `Mark Harfouche <https://github.com/hmaarrfk>`_.

Version 0.12.0 (December 20, 2021):

- Added ``FutureWarning`` to use ``mode='r'`` as default when opening files.
  By `Ryan Grout <https://github.com/groutr>`_.
- Moved handling of ``_nc4_non_coord_`` to ``h5netcdf.BaseVariable``.
  By `Kai Mühlbauer <https://github.com/kmuehlbauer>`_.
- Write ``_NCProperties`` when overwriting existing files.
  By `Kai Mühlbauer <https://github.com/kmuehlbauer>`_.
- Create/Attach dimension scales on append (``mode="r+"``)
  By `Kai Mühlbauer <https://github.com/kmuehlbauer>`_.
- Create/Attach/Detach dimension scales only if necessary.
  By `Kai Mühlbauer <https://github.com/kmuehlbauer>`_.
- Switch warning into error when using invalid netCDF features.
  By `Kai Mühlbauer <https://github.com/kmuehlbauer>`_.
- Avoid circular references to objects referencing h5py objects.
  By `Tom Augspurger <https://github.com/TomAugspurger>`_.

Version 0.11.0 (April 20, 2021):

- Included ``h5pyd.Dataset`` objects as netCDF variables.
  By `Aleksandar Jelenak <https://github.com/ajelenak>`_.
- Added automatic PyPI upload on creation of github release.
- Moved Changelog to CHANGELOG.rst.
- Updated ``decode_vlen_strings`` ``FutureWarning``.
- Support for ``h5py.Empty`` strings.
  By `Kai Mühlbauer <https://github.com/kmuehlbauer>`_.

Version 0.10.0 (February 11, 2021):

- Replaced ``decode_strings`` with ``decode_vlen_strings``.
  By `Kai Mühlbauer <https://github.com/kmuehlbauer>`_.

Version 0.9.0 (February 7, 2021):

- Special thanks to `Kai Mühlbauer <https://github.com/kmuehlbauer>`_ for
  stepping up as a co-maintainer!
- Support for ``decode_strings``, to restore old behavior with h5py 3.
  By `Kai Mühlbauer <https://github.com/kmuehlbauer>`_.

Version 0.8.1 (July 17, 2020):

- Fix h5py deprecation warning in test suite.

Version 0.8.0 (February 4, 2020):

- Support for reading Datasets with missing dimension scales.
  By `Kai Mühlbauer <https://github.com/kmuehlbauer>`_.
- Fixed a bug where ``Datatype`` objects were treated as ``Datasets``.
- Fixed several issues with upstream deprecations.

Version 0.7.4 (June 1, 2019):

- Fixed a flakey test on Python 2.7 and 3.4.

Version 0.7.3 (May 20, 2019):

- Fixed another bug that could result in reusing dimension IDs, when modifying
  existing files.

Version 0.7.1 (Mar 16, 2019):

- Fixed a bug where h5netcdf could write invalid netCDF files with reused
  dimension IDs when dimensions are written in multiple groups.
  netCDF-C 4.6.2 will crash when reading these files, but you can still read
  these files with older versions of the netcdf library (or h5netcdf).
- Updated to use version 2 of ``_NCProperties`` attribute.

Version 0.7 (Feb 26, 2019):

- Support for reading and writing file-like objects (requires h5py 2.9 or
  newer).
  By `Scott Henderson <https://github.com/scottyhq>`_.

Version 0.6.2 (Aug 19, 2018):

- Fixed a bug that prevented creating variables with the same name as
  previously created dimensions in reopened files.

Version 0.6.1 (Jun 8, 2018):

- Compression with arbitrary filters no longer triggers warnings about invalid
  netCDF files, because this is now
  `supported by netCDF <https://github.com/Unidata/netcdf-c/pull/399>`__.

Version 0.6 (Jun 7, 2018):

- Support for reading and writing data to remote HDF5 files via the HDF5 REST
  API using the ``h5pyd`` package. Any file "path" starting with either
  ``http://``, ``https://``, or ``hdf5://`` will automatically trigger the use
  of this package.
  By `Aleksandar Jelenak <https://github.com/ajelenak>`_.

Version 0.5.1 (Apr 11, 2018):

- Bug fix for files with an unlimited dimension with no associated variables.
  By `Aleksandar Jelenak <https://github.com/ajelenak>`_.

Version 0.5 (Oct 17, 2017):

- Support for creating unlimited dimensions.
  By `Lion Krischer <https://github.com/krischer>`_.

Version 0.4.3 (Oct 10, 2017):

- Fix test suite failure with recent versions of netCDF4-Python.

Version 0.4.2 (Sep 12, 2017):

- Raise ``AttributeError`` rather than ``KeyError`` when attributes are not
  found using the legacy API. This fixes an issue that prevented writing to
  h5netcdf with dask.

Version 0.4.1 (Sep 6, 2017):

- Include tests in source distribution on pypi.

Version 0.4 (Aug 30, 2017):

- Add ``invalid_netcdf`` argument. Warnings are now issued by default when
  writing an invalid NetCDF file. See the "Invalid netCDF files" section of the
  README for full details.

Version 0.3.1 (Sep 2, 2016):

- Fix garbage collection issue.
- Add missing ``.flush()`` method for groups.
- Allow creating dimensions of size 0.

Version 0.3.0 (Aug 7, 2016):

- Datasets are now loaded lazily. This should increase performance when opening
  files with a large number of groups and/or variables.
- Support for writing arrays of variable length unicode strings with
  ``dtype=str`` via the legacy API.
- h5netcdf now writes the ``_NCProperties`` attribute for identifying netCDF4
  files.<|MERGE_RESOLUTION|>--- conflicted
+++ resolved
@@ -5,6 +5,10 @@
 
 - Fix unintentional changes in test suite (:pull:`277`).
   By `Kai Mühlbauer <https://github.com/kmuehlbauer>`_
+- Support pyfive as an alternative backend ({pull}`273`).
+  By `Bryan Lawrence <https://github.com/bnlawrence>`_, `David Hassell
+  <https://github.com/davidhassell>`_, and `Valeriu Predoi
+  <https://github.com/valeriupredoi>`_
 
 Version 1.6.4 (August 5th, 2025):
 
@@ -71,12 +75,6 @@
   By `Kai Mühlbauer <https://github.com/kmuehlbauer>`_
 - Update h5pyd testing.
   By `Kai Mühlbauer <https://github.com/kmuehlbauer>`_
-<<<<<<< HEAD
-- Support pyfive as an alternative backend ({pull}`273`).
-  By `Bryan Lawrence <https://github.com/bnlawrence>`_, `David Hassell
-  <https://github.com/davidhassell>`_, and `Valeriu Predoi
-  <https://github.com/valeriupredoi>`_
-=======
 - CI and lint maintenance (:pull:`235`).
   By `Kai Mühlbauer <https://github.com/kmuehlbauer>`_
 - Support wrapping an h5py ``File`` object. Closing the h5netcdf file object
@@ -84,7 +82,6 @@
   By `Thomas Kluyver <https://github.com/takluyver>`_
 - CI and lint maintenance (format README.rst, use more f-strings, change Python 3.9 to 3.10 in CI) (:pull:`239`).
   By `Kai Mühlbauer <https://github.com/kmuehlbauer>`_
->>>>>>> 517b9a51
 
 Version 1.3.0 (November 7th, 2023):
 
