repos:
  - repo: https://github.com/pre-commit/pre-commit-hooks
    rev: v6.0.0
    hooks:
      - id: trailing-whitespace
      - id: end-of-file-fixer
      - id: check-docstring-first
      - id: check-toml
      - id: check-yaml
      - id: debug-statements
      - id: mixed-line-ending
  - repo: https://github.com/astral-sh/ruff-pre-commit
<<<<<<< HEAD
    rev: 'v0.12.9'
=======
    rev: 'v0.12.12'
>>>>>>> 07223cc6
    hooks:
      - id: ruff
        args: [ "--fix" ]
  - repo: https://github.com/psf/black
    rev: 25.1.0
    hooks:
      - id: black
  - repo: https://github.com/adamchainz/blacken-docs
<<<<<<< HEAD
    rev: "1.19.1"
=======
    rev: "1.20.0"
>>>>>>> 07223cc6
    hooks:
      - id: blacken-docs
        additional_dependencies:
          - black==23.9.1

ci:
  autoupdate_commit_msg: 'MNT: update pre-commit hooks'<|MERGE_RESOLUTION|>--- conflicted
+++ resolved
@@ -10,11 +10,7 @@
       - id: debug-statements
       - id: mixed-line-ending
   - repo: https://github.com/astral-sh/ruff-pre-commit
-<<<<<<< HEAD
-    rev: 'v0.12.9'
-=======
     rev: 'v0.12.12'
->>>>>>> 07223cc6
     hooks:
       - id: ruff
         args: [ "--fix" ]
@@ -23,11 +19,7 @@
     hooks:
       - id: black
   - repo: https://github.com/adamchainz/blacken-docs
-<<<<<<< HEAD
-    rev: "1.19.1"
-=======
     rev: "1.20.0"
->>>>>>> 07223cc6
     hooks:
       - id: blacken-docs
         additional_dependencies:
