from collections.abc import MutableMapping

import numpy as np

<<<<<<< HEAD
from .utils import write_classic_string_attr
=======
from .utils import _create_string_attribute
>>>>>>> dbde7053

_HIDDEN_ATTRS = frozenset(
    [
        "REFERENCE_LIST",
        "CLASS",
        "DIMENSION_LIST",
        "NAME",
        "_Netcdf4Dimid",
        "_Netcdf4Coordinates",
        "_nc3_strict",
        "_NCProperties",
    ]
)

_NETCDF4_ATTRS = frozenset(
    [
        "_Encoding",
        "units",
        # "_FillValue",
    ]
)


class Attributes(MutableMapping):
    def __init__(self, h5attrs, check_dtype, h5py_pckg, format="NETCDF4"):
        self._h5attrs = h5attrs
        self._check_dtype = check_dtype
        self._h5py = h5py_pckg
        self._format = format

    def __getitem__(self, key):
        if key in _HIDDEN_ATTRS:
            raise KeyError(key)

        # get original attribute via h5py low level api
        # see https://github.com/h5py/h5py/issues/2045
        if self._h5py.__name__ == "h5py":
            attr = self._h5attrs.get_id(key)
        else:
            attr = self._h5attrs[key]

        # handle Empty types
        if isinstance(self._h5attrs[key], self._h5py.Empty):
            # see https://github.com/h5netcdf/h5netcdf/issues/94 for details
            string_info = self._h5py.check_string_dtype(self._h5attrs[key].dtype)
            if string_info and string_info.length == 1:
                return b""
            # see https://github.com/h5netcdf/h5netcdf/issues/154 for details
            else:
                return np.array([], dtype=attr.dtype)

        output = self._h5attrs[key]

        # string decoding subtleties
        # vlen strings are already decoded -> only decode fixed length strings
        # see https://github.com/h5netcdf/h5netcdf/issues/116
        # netcdf4-python returns string arrays as lists, we do as well
        if self._h5py.__name__ == "h5py":
            string_info = self._h5py.check_string_dtype(attr.dtype)
            if string_info is not None:
                # do not decode "S1"-type char arrays, as they are actually wanted as bytes
                # see https://github.com/Unidata/netcdf4-python/issues/271
                if string_info.length is not None and string_info.length > 1:
                    encoding = string_info.encoding
                    if np.isscalar(output):
                        output = output.decode(encoding, "surrogateescape")
                    else:
                        output = [
                            b.decode(encoding, "surrogateescape") for b in output.flat
                        ]
                else:
                    # transform string array to list
                    if not np.isscalar(output):
                        output = output.tolist()

            # return item if single element list/array
            # see https://github.com/h5netcdf/h5netcdf/issues/116
            if not np.isscalar(output) and len(output) == 1:
                return output[0]

        return output

    def __setitem__(self, key, value):
        if key in _HIDDEN_ATTRS:
            raise AttributeError(f"cannot write attribute with reserved name {key!r}")
        if hasattr(value, "dtype"):
            dtype = value.dtype
        else:
            dtype = np.asarray(value).dtype

        self._check_dtype(dtype)

        if (
<<<<<<< HEAD
            key in _NETCDF4_ATTRS
            and dtype.kind in ["S", "U"]
            and self._h5py.__name__ == "h5py"
        ):
            write_classic_string_attr(self._h5attrs._id, key, value)

        # always for CLASSIC mode or special NETCDF4 attributes
        elif self._format == "NETCDF4_CLASSIC":
            if dtype.kind in ["S", "U"] and self._h5py.__name__ == "h5py":
                write_classic_string_attr(self._h5attrs._id, key, value)
            else:
                self._h5attrs[key] = np.atleast_1d(value)
        else:
            # write non string scalars as simple dataspace as NETCDF4 is doing
            if np.isscalar(value) and dtype.kind not in ["S", "U"]:
=======
            dtype.kind in {"S", "U"}  # for strings
            and dtype.metadata is None  # but not special h5py strings
            and not isinstance(value, (list, self._h5py.Empty))
            and self._h5py.__name__ == "h5py"
        ):
            # create with low level API to get fixed length strings
            # as netcdf4-python/netcdf-c does
            _create_string_attribute(self._h5attrs._id, key, value)
        else:
            # netcdf4-python/netcdf-c writes non-string scalars as simple dataset
            # converting to 1D
            if np.isscalar(value) and dtype.kind not in {"S", "U"}:
>>>>>>> dbde7053
                value = np.atleast_1d(value)
            self._h5attrs[key] = value

    def __delitem__(self, key):
        del self._h5attrs[key]

    def __iter__(self):
        for key in self._h5attrs:
            if key not in _HIDDEN_ATTRS:
                yield key

    def __len__(self):
        hidden_count = sum(1 if attr in self._h5attrs else 0 for attr in _HIDDEN_ATTRS)
        return len(self._h5attrs) - hidden_count

    def __repr__(self):
        return "\n".join([f"{type(self)!r}"] + [f"{k}: {v!r}" for k, v in self.items()])<|MERGE_RESOLUTION|>--- conflicted
+++ resolved
@@ -2,11 +2,7 @@
 
 import numpy as np
 
-<<<<<<< HEAD
-from .utils import write_classic_string_attr
-=======
 from .utils import _create_string_attribute
->>>>>>> dbde7053
 
 _HIDDEN_ATTRS = frozenset(
     [
@@ -100,23 +96,6 @@
         self._check_dtype(dtype)
 
         if (
-<<<<<<< HEAD
-            key in _NETCDF4_ATTRS
-            and dtype.kind in ["S", "U"]
-            and self._h5py.__name__ == "h5py"
-        ):
-            write_classic_string_attr(self._h5attrs._id, key, value)
-
-        # always for CLASSIC mode or special NETCDF4 attributes
-        elif self._format == "NETCDF4_CLASSIC":
-            if dtype.kind in ["S", "U"] and self._h5py.__name__ == "h5py":
-                write_classic_string_attr(self._h5attrs._id, key, value)
-            else:
-                self._h5attrs[key] = np.atleast_1d(value)
-        else:
-            # write non string scalars as simple dataspace as NETCDF4 is doing
-            if np.isscalar(value) and dtype.kind not in ["S", "U"]:
-=======
             dtype.kind in {"S", "U"}  # for strings
             and dtype.metadata is None  # but not special h5py strings
             and not isinstance(value, (list, self._h5py.Empty))
@@ -125,11 +104,16 @@
             # create with low level API to get fixed length strings
             # as netcdf4-python/netcdf-c does
             _create_string_attribute(self._h5attrs._id, key, value)
+        # always for CLASSIC mode or special NETCDF4 attributes
+        elif self._format == "NETCDF4_CLASSIC":
+            if dtype.kind in ["S", "U"] and self._h5py.__name__ == "h5py":
+                _create_string_attribute(self._h5attrs._id, key, value)
+            else:
+                self._h5attrs[key] = np.atleast_1d(value) 
         else:
             # netcdf4-python/netcdf-c writes non-string scalars as simple dataset
             # converting to 1D
             if np.isscalar(value) and dtype.kind not in {"S", "U"}:
->>>>>>> dbde7053
                 value = np.atleast_1d(value)
             self._h5attrs[key] = value
 
