--- conflicted
+++ resolved
@@ -1584,7 +1584,6 @@
         track_order = kwargs.pop("track_order", track_order_default)
 
         self.decode_vlen_strings = kwargs.pop("decode_vlen_strings", None)
-<<<<<<< HEAD
 
         backend = _parse_backend(backend, mode)
         self._backend = backend
@@ -1649,72 +1648,6 @@
                 raise
             else:
                 self._closed = False
-=======
-        self._close_h5file = True
-        try:
-            if isinstance(path, str):
-                if kwargs.get("driver") == "h5pyd" or (
-                    path.startswith(("http://", "https://", "hdf5://"))
-                    and "driver" not in kwargs
-                ):
-                    if no_h5pyd:
-                        raise ImportError(
-                            "No module named 'h5pyd'. h5pyd is required for "
-                            f"opening urls: {path}"
-                        )
-                    self._preexisting_file = mode in {"r", "r+", "a"}
-                    # remap "a" -> "r+" to check file existence
-                    # fallback to "w" if not
-                    _mode = mode
-                    if mode == "a":
-                        mode = "r+"
-                    self._h5py = h5pyd
-                    try:
-                        self.__h5file = self._h5py.File(
-                            path, mode, track_order=track_order, **kwargs
-                        )
-                        self._preexisting_file = mode != "w"
-                    except OSError:
-                        # if file does not exist, create it
-                        if _mode == "a":
-                            mode = "w"
-                            self.__h5file = self._h5py.File(
-                                path, mode, track_order=track_order, **kwargs
-                            )
-                            self._preexisting_file = False
-                            msg = (
-                                "Append mode for h5pyd now probes with 'r+' first and "
-                                "only falls back to 'w' if the file is missing.\n"
-                                "To silence this warning use 'r+' (open-existing) or 'w' "
-                                "(create-new) directly."
-                            )
-                            warnings.warn(msg, UserWarning, stacklevel=2)
-                        else:
-                            raise
-                else:
-                    self._preexisting_file = os.path.exists(path) and mode != "w"
-                    self._h5py = h5py
-                    self.__h5file = self._h5py.File(
-                        path, mode, track_order=track_order, **kwargs
-                    )
-            elif isinstance(path, h5py.File):
-                self._preexisting_file = mode in {"r", "r+", "a"}
-                self._h5py = h5py
-                self.__h5file = path
-                # h5py File passed in: let the caller decide when to close it
-                self._close_h5file = False
-            else:  # file-like object
-                self._preexisting_file = mode in {"r", "r+", "a"}
-                self._h5py = h5py
-                self.__h5file = self._h5py.File(
-                    path, mode, track_order=track_order, **kwargs
-                )
-        except Exception:
-            self._closed = True
-            raise
-        else:
-            self._closed = False
->>>>>>> 517b9a51
 
         self._filename = self._h5file.filename
         self._mode = mode
@@ -1874,13 +1807,9 @@
         if self._closed:
             return f"<Closed {self._cls_name}>"
         header = (
-<<<<<<< HEAD
             f"<{self._cls_name} "
             f"{self.filename.split('/')[-1]!r} "
             f"(mode {self.mode}, backend {self.backend})>"
-=======
-            f"<{self._cls_name} {os.path.basename(self.filename)!r} (mode {self.mode})>"
->>>>>>> 517b9a51
         )
         return "\n".join([header] + self._repr_body())
 
