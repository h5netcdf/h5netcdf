--- conflicted
+++ resolved
@@ -354,13 +354,7 @@
         )
         # add _Netcdf4Coordinates for multi-dimensional coordinate variables
         # or for (one-dimensional) coordinates
-<<<<<<< HEAD
-        if len(coord_ids) >= 1:  # or (
-            # len(coord_ids) == 1 and self._root._format == "NETCDF4_CLASSIC"
-            # ):
-=======
         if len(coord_ids) >= 1:
->>>>>>> dbde7053
             self._h5ds.attrs["_Netcdf4Coordinates"] = coord_ids
 
     def _ensure_dim_id(self):
@@ -388,13 +382,7 @@
             # is unlimited dimensions (check in all dimensions)
             if self._parent._all_dimensions[dim].isunlimited():
                 current_dim_size = len(self._parent._all_dimensions[dim])
-<<<<<<< HEAD
-                if (
-                    key[i].stop is None
-                ):  # TODO: Won't this fail if key[i] is an array of ints?
-=======
                 if key[i].stop is None:
->>>>>>> dbde7053
                     # if stop is None, get dimensions from value,
                     # they must match with variable dimension
                     if v is None:
@@ -1235,12 +1223,7 @@
                 self._all_dimensions[name]._create_scale(dimid=dimid)
             if refs is not None:
                 self._all_dimensions[name]._attach_scale(refs)
-<<<<<<< HEAD
-            # re-attach coords, needed for NETCDF4_CLASSIC
-            # if self._root._format == "NETCDF4_CLASSIC":
-=======
             # re-attach coords for dimension scales
->>>>>>> dbde7053
             variable._attach_coords()
 
         # In case of data variables attach dim_scales and coords.
@@ -1250,18 +1233,11 @@
 
         # This is a bit of a hack, netCDF4 attaches _Netcdf4Dimid to every variable
         # when a variable is first written to, after variable creation.
-<<<<<<< HEAD
-        # Here we just attach it to every variable on creation.
-        # Todo: get this consistent with netcdf-c/netcdf4-python
-        # it seems, we need to add for every non string variable
-        if np.dtype(dtype).kind not in ["U", "S"]:
-=======
         # Last known behaviour since netcdf4-python 1.7.2 and netcdf-c 4.9.2
         if (None in maxshape and maxshape[0] is not None) or (
             None not in maxshape
             and len(variable._h5ds.attrs.get("_Netcdf4Coordinates", [])) >= 1
         ):
->>>>>>> dbde7053
             variable._ensure_dim_id()
 
         # add fillvalue attribute to variable
