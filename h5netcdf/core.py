--- conflicted
+++ resolved
@@ -1748,15 +1748,10 @@
         self,
         path,
         mode="r",
-<<<<<<< HEAD
+        format="NETCDF4",
         invalid_netcdf=False,
         phony_dims=None,
         backend=None,
-=======
-        format="NETCDF4",
-        invalid_netcdf=False,
-        phony_dims=None,
->>>>>>> 07223cc6
         **kwargs,
     ):
         """NetCDF4 file constructor.
