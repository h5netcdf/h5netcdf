import netCDF4
import numpy as np
import sys

import h5netcdf
from h5netcdf import legacyapi
from h5netcdf.compat import PY2, unicode
import h5py
import pytest

from pytest import fixture, raises


@pytest.fixture
def tmp_netcdf(tmpdir):
    return str(tmpdir.join('testfile.nc'))


def string_to_char(arr):
    """Like nc4.stringtochar, but faster and more flexible.
    """
    # ensure the array is contiguous
    arr = np.array(arr, copy=False, order='C')
    kind = arr.dtype.kind
    if kind not in ['U', 'S']:
        raise ValueError('argument must be a string')
    return arr.reshape(arr.shape + (1,)).view(kind + '1')


def array_equal(a, b):
    a, b = map(np.array, (a[...], b[...]))
    if a.shape != b.shape:
        return False
    try:
        return np.allclose(a, b)
    except TypeError:
        return (a == b).all()


_char_array = string_to_char(np.array(['a', 'b', 'c', 'foo', 'bar', 'baz'],
                                      dtype='S'))

_string_array = np.array([['foobar0', 'foobar1', 'foobar3'],
                          ['foofoofoo', 'foofoobar', 'foobarbar']])

def is_h5py_char_working(tmp_netcdf, name):
    # https://github.com/Unidata/netcdf-c/issues/298
    with h5py.File(tmp_netcdf, 'r') as ds:
        v = ds[name]
        try:
            assert array_equal(v, _char_array)
            return True
<<<<<<< HEAD
        except OSError as e:
=======
        except Exception as e:
>>>>>>> c9f463c7
            if e.args[0] == "Can't read data (No appropriate function for conversion path)":
                return False
            else:
                raise

def write_legacy_netcdf(tmp_netcdf, write_module):
    ds = write_module.Dataset(tmp_netcdf, 'w')
    ds.setncattr('global', 42)
    ds.other_attr = 'yes'
    ds.createDimension('x', 4)
    ds.createDimension('y', 5)
    ds.createDimension('z', 6)
    ds.createDimension('string3', 3)

    v = ds.createVariable('foo', float, ('x', 'y'), chunksizes=(4, 5),
                          zlib=True)
    v[...] = 1
    v.setncattr('units', 'meters')

    v = ds.createVariable('y', int, ('y',), fill_value=-1)
    v[:4] = np.arange(4)

    v = ds.createVariable('z', 'S1', ('z', 'string3'), fill_value=b'X')
    v[...] = _char_array

    v = ds.createVariable('scalar', np.float32, ())
    v[...] = 2.0

    # test creating a scalar with compression option (with should be ignored)
    v = ds.createVariable('intscalar', np.int64, (), zlib=6, fill_value=None)
    v[...] = 2

    with raises(TypeError):
        ds.createVariable('boolean', np.bool_, ('x'))

    g = ds.createGroup('subgroup')
    v = g.createVariable('subvar', np.int32, ('x',))
    v[...] = np.arange(4.0)

    g.createDimension('y', 10)
    g.createVariable('y_var', float, ('y',))

    ds.createDimension('mismatched_dim', 1)
    ds.createVariable('mismatched_dim', int, ())

    v = ds.createVariable('var_len_str', str, ('x'))
    v[0] = u'foo'

    ds.close()


def write_h5netcdf(tmp_netcdf):
    ds = h5netcdf.File(tmp_netcdf, 'w')
    ds.attrs['global'] = 42
    ds.attrs['other_attr'] = 'yes'
    ds.dimensions = {'x': 4, 'y': 5, 'z': 6}

    v = ds.create_variable('foo', ('x', 'y'), float, chunks=(4, 5),
                           compression='gzip', shuffle=True)
    v[...] = 1
    v.attrs['units'] = 'meters'

    v = ds.create_variable('y', ('y',), int, fillvalue=-1)
    v[:4] = np.arange(4)

    v = ds.create_variable('z', ('z', 'string3'), data=_char_array,
                           fillvalue=b'X')

    v = ds.create_variable('scalar', data=np.float32(2.0))

    v = ds.create_variable('intscalar', data=np.int64(2))

    with raises(TypeError):
        ds.create_variable('boolean', data=True)

    g = ds.create_group('subgroup')
    v = g.create_variable('subvar', ('x',), np.int32)
    v[...] = np.arange(4.0)
    with raises(AttributeError):
        v.attrs['_Netcdf4Dimid'] = -1

    g.dimensions['y'] = 10
    g.create_variable('y_var', ('y',), float)

    ds.dimensions['mismatched_dim'] = 1
    ds.create_variable('mismatched_dim', dtype=int)

    dt = h5py.special_dtype(vlen=unicode)
    v = ds.create_variable('var_len_str', ('x',), dtype=dt)
    v[0] = u'foo'

    ds.close()


def read_legacy_netcdf(tmp_netcdf, read_module, write_module):
    ds = read_module.Dataset(tmp_netcdf, 'r')
    assert ds.ncattrs() == ['global', 'other_attr']
    assert ds.getncattr('global') == 42
    if not PY2 and write_module is not netCDF4:
        # skip for now: https://github.com/Unidata/netcdf4-python/issues/388
        assert ds.other_attr == 'yes'
    assert set(ds.dimensions) == set(['x', 'y', 'z', 'string3', 'mismatched_dim'])
    assert set(ds.variables) == set(['foo', 'y', 'z', 'intscalar', 'scalar',
                                     'var_len_str', 'mismatched_dim'])
    assert set(ds.groups) == set(['subgroup'])
    assert ds.parent is None

    v = ds.variables['foo']
    assert array_equal(v, np.ones((4, 5)))
    assert v.dtype == float
    assert v.dimensions == ('x', 'y')
    assert v.ndim == 2
    assert v.ncattrs() == ['units']
    if not PY2 and write_module is not netCDF4:
        assert v.getncattr('units') == 'meters'
    assert tuple(v.chunking()) == (4, 5)
    assert v.filters() == {'complevel': 4, 'fletcher32': False,
                           'shuffle': True, 'zlib': True}

    v = ds.variables['y']
    assert array_equal(v, np.r_[np.arange(4), [-1]])
    assert v.dtype == int
    assert v.dimensions == ('y',)
    assert v.ndim == 1
    assert v.ncattrs() == ['_FillValue']
    assert v.getncattr('_FillValue') == -1
    assert v.chunking() == 'contiguous'
    assert v.filters() == {'complevel': 0, 'fletcher32': False,
                           'shuffle': False, 'zlib': False}
    ds.close()

    #Check the behavior if h5py. Cannot expect h5netcdf to overcome these errors:
    if is_h5py_char_working(tmp_netcdf, 'z'):
        ds = read_module.Dataset(tmp_netcdf, 'r')
        v = ds.variables['z']
        assert array_equal(v, _char_array)
        assert v.dtype == 'S1'
        assert v.ndim == 2
        assert v.dimensions == ('z', 'string3')
        assert v.ncattrs() == ['_FillValue']
        assert v.getncattr('_FillValue') == b'X'
    else:
        ds = read_module.Dataset(tmp_netcdf, 'r')

    v = ds.variables['scalar']
    assert array_equal(v, np.array(2.0))
    assert v.dtype == 'float32'
    assert v.ndim == 0
    assert v.dimensions == ()
    assert v.ncattrs() == []

    v = ds.variables['intscalar']
    assert array_equal(v, np.array(2))
    assert v.dtype == 'int64'
    assert v.ndim == 0
    assert v.dimensions == ()
    assert v.ncattrs() == []

    v = ds.variables['var_len_str']
    assert v.dtype == str
    assert v[0] == u'foo'

    v = ds.groups['subgroup'].variables['subvar']
    assert ds.groups['subgroup'].parent is ds
    assert array_equal(v, np.arange(4.0))
    assert v.dtype == 'int32'
    assert v.ndim == 1
    assert v.dimensions == ('x',)
    assert v.ncattrs() == []

    v = ds.groups['subgroup'].variables['y_var']
    assert v.shape == (10,)
    assert 'y' in ds.groups['subgroup'].dimensions

    ds.close()


def read_h5netcdf(tmp_netcdf, write_module):
    ds = h5netcdf.File(tmp_netcdf, 'r')
    assert ds.name == '/'
    assert list(ds.attrs) == ['global', 'other_attr']
    assert ds.attrs['global'] == 42
    if not PY2 and write_module is not netCDF4:
        # skip for now: https://github.com/Unidata/netcdf4-python/issues/388
        assert ds.attrs['other_attr'] == 'yes'
    assert set(ds.dimensions) == set(['x', 'y', 'z', 'string3', 'mismatched_dim'])
    assert set(ds.variables) == set(['foo', 'y', 'z', 'intscalar', 'scalar',
                                     'var_len_str', 'mismatched_dim'])
    assert set(ds.groups) == set(['subgroup'])
    assert ds.parent is None

    v = ds['foo']
    assert v.name == '/foo'
    assert array_equal(v, np.ones((4, 5)))
    assert v.dtype == float
    assert v.dimensions == ('x', 'y')
    assert v.ndim == 2
    assert list(v.attrs) == ['units']
    if not PY2 and write_module is not netCDF4:
        assert v.attrs['units'] == 'meters'
    assert v.chunks == (4, 5)
    assert v.compression == 'gzip'
    assert v.compression_opts == 4
    assert not v.fletcher32
    assert v.shuffle

    v = ds['y']
    assert array_equal(v, np.r_[np.arange(4), [-1]])
    assert v.dtype == int
    assert v.dimensions == ('y',)
    assert v.ndim == 1
    assert list(v.attrs) == ['_FillValue']
    assert v.attrs['_FillValue'] == -1
    assert v.chunks == None
    assert v.compression == None
    assert v.compression_opts == None
    assert not v.fletcher32
    assert not v.shuffle
    ds.close()

    if is_h5py_char_working(tmp_netcdf, 'z'):
        ds = h5netcdf.File(tmp_netcdf, 'r')
        v = ds['z']
        assert v.dtype == 'S1'
        assert v.ndim == 2
        assert v.dimensions == ('z', 'string3')
        assert list(v.attrs) == ['_FillValue']
        assert v.attrs['_FillValue'] == b'X'
    else:
        ds = h5netcdf.File(tmp_netcdf, 'r')

    v = ds['scalar']
    assert array_equal(v, np.array(2.0))
    assert v.dtype == 'float32'
    assert v.ndim == 0
    assert v.dimensions == ()
    assert list(v.attrs) == []

    v = ds.variables['intscalar']
    assert array_equal(v, np.array(2))
    assert v.dtype == 'int64'
    assert v.ndim == 0
    assert v.dimensions == ()
    assert list(v.attrs) == []

    v = ds['var_len_str']
    assert h5py.check_dtype(vlen=v.dtype) == unicode
    assert v[0] == u'foo'

    v = ds['/subgroup/subvar']
    assert v is ds['subgroup']['subvar']
    assert v is ds['subgroup/subvar']
    assert v is ds['subgroup']['/subgroup/subvar']
    assert v.name == '/subgroup/subvar'
    assert ds['subgroup'].name == '/subgroup'
    assert ds['subgroup'].parent is ds
    assert array_equal(v, np.arange(4.0))
    assert v.dtype == 'int32'
    assert v.ndim == 1
    assert v.dimensions == ('x',)
    assert list(v.attrs) == []

    assert ds['/subgroup/y_var'].shape == (10,)
    assert ds['/subgroup'].dimensions['y'] == 10

    ds.close()


def roundtrip_legacy_netcdf(tmp_netcdf, read_module, write_module):
    write_legacy_netcdf(tmp_netcdf, write_module)
    read_legacy_netcdf(tmp_netcdf, read_module, write_module)


def test_write_legacyapi_read_netCDF4(tmp_netcdf):
    roundtrip_legacy_netcdf(tmp_netcdf, netCDF4, legacyapi)


def test_roundtrip_h5netcdf_legacyapi(tmp_netcdf):
    roundtrip_legacy_netcdf(tmp_netcdf, legacyapi, legacyapi)


def test_write_netCDF4_read_legacyapi(tmp_netcdf):
    roundtrip_legacy_netcdf(tmp_netcdf, legacyapi, netCDF4)


def test_write_h5netcdf_read_legacyapi(tmp_netcdf):
    write_h5netcdf(tmp_netcdf)
    read_legacy_netcdf(tmp_netcdf, legacyapi, h5netcdf)


def test_write_h5netcdf_read_netCDF4(tmp_netcdf):
    write_h5netcdf(tmp_netcdf)
    read_legacy_netcdf(tmp_netcdf, netCDF4, h5netcdf)


def test_roundtrip_h5netcdf(tmp_netcdf):
    write_h5netcdf(tmp_netcdf)
    read_h5netcdf(tmp_netcdf, h5netcdf)


def test_write_netCDF4_read_h5netcdf(tmp_netcdf):
    write_legacy_netcdf(tmp_netcdf, netCDF4)
    read_h5netcdf(tmp_netcdf, netCDF4)


def test_write_legacyapi_read_h5netcdf(tmp_netcdf):
    write_legacy_netcdf(tmp_netcdf, legacyapi)
    read_h5netcdf(tmp_netcdf, legacyapi)


def test_repr(tmp_netcdf):
    write_h5netcdf(tmp_netcdf)
    f = h5netcdf.File(tmp_netcdf, 'r')
    assert 'h5netcdf.File' in repr(f)
    assert 'subgroup' in repr(f)
    assert 'foo' in repr(f)
    assert 'other_attr' in repr(f)

    assert 'h5netcdf.attrs.Attributes' in repr(f.attrs)
    assert 'global' in repr(f.attrs)

    d = f.dimensions
    assert 'h5netcdf.Dimensions' in repr(d)
    assert 'x=4' in repr(d)

    g = f['subgroup']
    assert 'h5netcdf.Group' in repr(g)
    assert 'subvar' in repr(g)

    v = f['foo']
    assert 'h5netcdf.Variable' in repr(v)
    assert 'float' in repr(v)
    assert 'units' in repr(v)
    f.close()

    assert 'Closed' in repr(f)
    assert 'Closed' in repr(d)
    assert 'Closed' in repr(g)
    assert 'Closed' in repr(v)


def test_attrs_api(tmp_netcdf):
    with h5netcdf.File(tmp_netcdf) as ds:
        ds.attrs['conventions'] = 'CF'
        ds.dimensions['x'] = 1
        v = ds.create_variable('x', ('x',), 'i4')
        v.attrs.update({'units': 'meters', 'foo': 'bar'})
    assert ds._closed
    with h5netcdf.File(tmp_netcdf) as ds:
        assert len(ds.attrs) == 1
        assert dict(ds.attrs) == {'conventions': 'CF'}
        assert list(ds.attrs) == ['conventions']
        assert dict(ds['x'].attrs) == {'units': 'meters', 'foo': 'bar'}
        assert len(ds['x'].attrs) == 2
        assert sorted(ds['x'].attrs) == ['foo', 'units']


def test_optional_netcdf4_attrs(tmp_netcdf):
    with h5py.File(tmp_netcdf) as f:
        foo_data = np.arange(50).reshape(5, 10)
        f.create_dataset('foo', data=foo_data)
        f.create_dataset('x', data=np.arange(5))
        f.create_dataset('y', data=np.arange(10))
        f['foo'].dims.create_scale(f['x'])
        f['foo'].dims.create_scale(f['y'])
        f['foo'].dims[0].attach_scale(f['x'])
        f['foo'].dims[1].attach_scale(f['y'])
    with h5netcdf.File(tmp_netcdf, 'r') as ds:
        assert ds['foo'].dimensions == ('x', 'y')
        assert ds.dimensions == {'x': 5, 'y': 10}
        assert array_equal(ds['foo'], foo_data)


def test_error_handling(tmp_netcdf):
    with h5netcdf.File(tmp_netcdf, 'w') as ds:
        with raises(NotImplementedError):
            ds.dimensions['x'] = None
        ds.dimensions['x'] = 1
        with raises(ValueError):
            ds.dimensions['x'] = 2
        with raises(ValueError):
            ds.dimensions = {'x': 2}
        with raises(ValueError):
            ds.dimensions = {'y': 3}
        ds.create_variable('x', ('x',), dtype=float)
        with raises(ValueError):
            ds.create_variable('x', ('x',), dtype=float)
        ds.create_group('subgroup')
        with raises(ValueError):
            ds.create_group('subgroup')


def test_invalid_netcdf4(tmp_netcdf):
    with h5py.File(tmp_netcdf) as f:
        f.create_dataset('foo', data=np.arange(5))
        # labeled dimensions but no dimension scales
        f['foo'].dims[0].label = 'x'
    with h5netcdf.File(tmp_netcdf, 'r') as ds:
        with raises(ValueError):
            ds.variables['foo'].dimensions


def test_hierarchical_access_auto_create(tmp_netcdf):
    ds = h5netcdf.File(tmp_netcdf, 'w')
    ds.create_variable('/foo/bar', data=1)
    g = ds.create_group('foo/baz')
    g.create_variable('/foo/hello', data=2)
    assert set(ds) == set(['foo'])
    assert set(ds['foo']) == set(['bar', 'baz', 'hello'])
    ds.close()

    ds = h5netcdf.File(tmp_netcdf, 'r')
    assert set(ds) == set(['foo'])
    assert set(ds['foo']) == set(['bar', 'baz', 'hello'])
    ds.close()

<<<<<<< HEAD
def test_reading_str_array_from_netCDF4(tmp_netcdf):
    #This tests reading string variables created by netCDF4
=======

def test_reading_str_array_from_netCDF4(tmp_netcdf):
    # This tests reading string variables created by netCDF4
>>>>>>> c9f463c7
    with netCDF4.Dataset(tmp_netcdf, 'w') as ds:
        ds.createDimension('foo1', _string_array.shape[0])
        ds.createDimension('foo2', _string_array.shape[1])
        ds.createVariable('bar', str, ('foo1', 'foo2'))
        ds.variables['bar'][:] = _string_array

    ds = h5netcdf.File(tmp_netcdf, 'r')

    v = ds.variables['bar']
    assert array_equal(v, _string_array)
<<<<<<< HEAD
    ds.close()
=======
    ds.close()


def test_nc_properties(tmp_netcdf):
    with h5netcdf.File(tmp_netcdf, 'w') as ds:
        pass
    with h5py.File(tmp_netcdf, 'r') as f:
        assert 'h5netcdf' in f.attrs['_NCProperties']
>>>>>>> c9f463c7
<|MERGE_RESOLUTION|>--- conflicted
+++ resolved
@@ -50,11 +50,7 @@
         try:
             assert array_equal(v, _char_array)
             return True
-<<<<<<< HEAD
-        except OSError as e:
-=======
         except Exception as e:
->>>>>>> c9f463c7
             if e.args[0] == "Can't read data (No appropriate function for conversion path)":
                 return False
             else:
@@ -471,14 +467,8 @@
     assert set(ds['foo']) == set(['bar', 'baz', 'hello'])
     ds.close()
 
-<<<<<<< HEAD
-def test_reading_str_array_from_netCDF4(tmp_netcdf):
-    #This tests reading string variables created by netCDF4
-=======
-
 def test_reading_str_array_from_netCDF4(tmp_netcdf):
     # This tests reading string variables created by netCDF4
->>>>>>> c9f463c7
     with netCDF4.Dataset(tmp_netcdf, 'w') as ds:
         ds.createDimension('foo1', _string_array.shape[0])
         ds.createDimension('foo2', _string_array.shape[1])
@@ -489,15 +479,10 @@
 
     v = ds.variables['bar']
     assert array_equal(v, _string_array)
-<<<<<<< HEAD
-    ds.close()
-=======
-    ds.close()
-
+    ds.close()
 
 def test_nc_properties(tmp_netcdf):
     with h5netcdf.File(tmp_netcdf, 'w') as ds:
         pass
     with h5py.File(tmp_netcdf, 'r') as f:
-        assert 'h5netcdf' in f.attrs['_NCProperties']
->>>>>>> c9f463c7
+        assert 'h5netcdf' in f.attrs['_NCProperties']