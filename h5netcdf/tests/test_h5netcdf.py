import gc
import io
import random
import re
import string
import sys
import tempfile
import weakref
from os import environ as env

import h5py
import netCDF4
import numpy as np
import pytest
from packaging import version
from pytest import raises, warns
import warnings

import h5netcdf
from h5netcdf import legacyapi
from h5netcdf.core import (
    NOT_A_VARIABLE,
    CompatibilityError,
    VLType,
)

try:
    import h5pyd

    without_h5pyd = False
except ImportError:
    without_h5pyd = True


remote_h5 = ("http:", "hdf5:")
python_version = version.parse(".".join(map(str, sys.version_info[:3])))


@pytest.fixture
def tmp_local_netcdf(tmpdir):
    return str(tmpdir.join("testfile.nc"))


@pytest.fixture()
def setup_h5pyd_config(hsds_up):
    env["HS_ENDPOINT"] = "http://127.0.0.1:5101"
    env["HS_USERNAME"] = "h5netcdf-pytest"
    env["HS_PASSWORD"] = "TestEarlyTestEverything"
    env["HS_USE_HTTPS"] = "False"


@pytest.fixture(params=["testfile.nc", "hdf5://testfile"])
def tmp_local_or_remote_netcdf(request, tmpdir):
    param = request.param
    if param.startswith(remote_h5):
        try:
            hsds_up = request.getfixturevalue("hsds_up")
        except pytest.skip.Exception:
            pytest.skip("HSDS not available")

        if not hsds_up:
            pytest.skip("HSDS fixture returned False (not running)")

        rnd = "".join(random.choices(string.ascii_uppercase, k=5))
        return f"hdf5://home/{env['HS_USERNAME']}/testfile{rnd}.nc"
    else:
        return str(tmpdir.join(param))


@pytest.fixture(params=[True, False])
def decode_vlen_strings(request):
    return dict(decode_vlen_strings=request.param)


@pytest.fixture(params=[netCDF4, legacyapi])
def netcdf_write_module(request):
    return request.param


def get_hdf5_module(resource):
    """Return the correct h5py module based on the input resource."""
    if isinstance(resource, str) and resource.startswith(remote_h5):
        return h5pyd
    else:
        return h5py


def string_to_char(arr):
    """Like nc4.stringtochar, but faster and more flexible."""
    # ensure the array is contiguous
    arr = np.array(arr, copy=False, order="C")
    kind = arr.dtype.kind
    if kind not in ["U", "S"]:
        raise ValueError("argument must be a string")
    return arr.reshape(arr.shape + (1,)).view(kind + "1")


def array_equal(a, b):
    a, b = map(np.array, (a[...], b[...]))
    if a.shape != b.shape:
        return False
    try:
        return np.allclose(a, b)
    except TypeError:
        return (a == b).all()


_char_array = string_to_char(np.array(["a", "b", "c", "foo", "bar", "baz"], dtype="S"))

_string_array = np.array(
    [["foobar0", "foobar1", "foobar3"], ["foofoofoo", "foofoobar", "foobarbar"]]
)

_vlen_string = "foo"


def is_h5py_char_working(tmp_netcdf, name):
    if not isinstance(tmp_netcdf, h5py.File) and (
        without_h5pyd or not isinstance(tmp_netcdf, h5pyd.File)
    ):
        h5 = get_hdf5_module(tmp_netcdf)
        # https://github.com/Unidata/netcdf-c/issues/298
        with h5.File(tmp_netcdf, "r") as ds:
            return is_h5py_char_working(ds, name)

    v = tmp_netcdf[name]
    try:
        assert array_equal(v, _char_array)
        return True
    except Exception as e:
        if re.match("^Can't read data", e.args[0]):
            return False
        else:
            raise


def write_legacy_netcdf(tmp_netcdf, write_module):
    ds = write_module.Dataset(tmp_netcdf, "w")
    ds.setncattr("global", 42)
    ds.other_attr = "yes"
    ds.createDimension("x", 4)
    ds.createDimension("y", 5)
    ds.createDimension("z", 6)
    ds.createDimension("empty", 0)
    ds.createDimension("string3", 3)
    ds.createDimension("unlimited", None)

    v = ds.createVariable("foo", float, ("x", "y"), chunksizes=(4, 5), zlib=True)
    v[...] = 1
    v.setncattr("units", "meters")

    v = ds.createVariable("y", int, ("y",), fill_value=-1)
    v[:4] = np.arange(4)

    v = ds.createVariable("z", "S1", ("z", "string3"), fill_value=b"X")
    v[...] = _char_array

    v = ds.createVariable("scalar", np.float32, ())
    v[...] = 2.0

    # test creating a scalar with compression option (with should be ignored)
    v = ds.createVariable("intscalar", np.int64, (), zlib=6, fill_value=None)
    v[...] = 2

    v = ds.createVariable("foo_unlimited", float, ("x", "unlimited"))
    v[...] = 1

    with raises(
        (h5netcdf.CompatibilityError, TypeError),
        match=r"(?i)(boolean dtypes are not a supported NetCDF feature|illegal primitive data type)",
    ):
        ds.createVariable("boolean", np.bool_, ("x"))

    g = ds.createGroup("subgroup")
    v = g.createVariable("subvar", np.int32, ("x",))
    v[...] = np.arange(4.0)

    g.createDimension("y", 10)
    g.createVariable("y_var", float, ("y",))

    ds.createDimension("mismatched_dim", 1)
    ds.createVariable("mismatched_dim", int, ())

    v = ds.createVariable("var_len_str", str, ("x"))
    v[0] = "foo"

    enum_dict = dict(one=1, two=2, three=3, missing=255)
    enum_type = ds.createEnumType(np.uint8, "enum_t", enum_dict)
    v = ds.createVariable(
        "enum_var",
        enum_type,
        ("x",),
        fill_value=enum_dict["missing"],
    )
    v[0:3] = [1, 2, 3]

    ds.close()


def write_h5netcdf(tmp_netcdf, compression="gzip", pyfive=False):
    """
    Test file written does not include enum variables or variable length
    strings if pyfive is True
    """
    ds = h5netcdf.File(tmp_netcdf, "w")
    ds.attrs["global"] = 42
    ds.attrs["other_attr"] = "yes"
    ds.dimensions = {"x": 4, "y": 5, "z": 6, "empty": 0, "unlimited": None}

    v = ds.create_variable(
        "foo", ("x", "y"), float, chunks=(4, 5), compression=compression, shuffle=True
    )
    v[...] = 1
    v.attrs["units"] = "meters"

    remote_file = isinstance(tmp_netcdf, str) and tmp_netcdf.startswith(remote_h5)
    if not remote_file:
        v = ds.create_variable("y", ("y",), int, fillvalue=-1)
        v[:4] = np.arange(4)

    v = ds.create_variable("z", ("z", "string3"), data=_char_array, fillvalue=b"X")

    v = ds.create_variable("scalar", data=np.float32(2.0))

    v = ds.create_variable("intscalar", data=np.int64(2))

    v = ds.create_variable("foo_unlimited", ("x", "unlimited"), float)
    v[...] = 1

    with raises((h5netcdf.CompatibilityError, TypeError)):
        ds.create_variable("boolean", data=True)

    g = ds.create_group("subgroup")
    v = g.create_variable("subvar", ("x",), np.int32)
    v[...] = np.arange(4.0)
    with raises(AttributeError):
        v.attrs["_Netcdf4Dimid"] = -1

    g.dimensions["y"] = 10
    g.create_variable("y_var", ("y",), float)
    g.flush()

    ds.dimensions["mismatched_dim"] = 1
    ds.create_variable("mismatched_dim", dtype=int)
    ds.flush()

    if not pyfive:
        dt = h5py.special_dtype(vlen=str)
        v = ds.create_variable("var_len_str", ("x",), dtype=dt)
        v[0] = _vlen_string

        enum_dict = dict(one=1, two=2, three=3, missing=255)
        enum_type = ds.create_enumtype(np.uint8, "enum_t", enum_dict)
        v = ds.create_variable(
            "enum_var", ("x",), dtype=enum_type, fillvalue=enum_dict["missing"]
        )
        v[0:3] = [1, 2, 3]

    ds.close()


def read_legacy_netcdf(tmp_netcdf, read_module, write_module):
    ds = read_module.Dataset(tmp_netcdf, "r")
    assert ds.ncattrs() == ["global", "other_attr"]
    assert ds.getncattr("global") == 42
    if write_module is not netCDF4:
        # skip for now: https://github.com/Unidata/netcdf4-python/issues/388
        assert ds.other_attr == "yes"
    with raises(AttributeError, match="not found"):
        ds.does_not_exist
    assert set(ds.dimensions) == {
        "x",
        "y",
        "z",
        "empty",
        "string3",
        "mismatched_dim",
        "unlimited",
    }
    assert set(ds.variables) == {
        "enum_var",
        "foo",
        "y",
        "z",
        "intscalar",
        "scalar",
        "var_len_str",
        "mismatched_dim",
        "foo_unlimited",
    }

    assert set(ds.enumtypes) == {"enum_t"}

    assert set(ds.groups) == {"subgroup"}
    assert ds.parent is None
    v = ds.variables["foo"]
    assert array_equal(v, np.ones((4, 5)))
    assert v.dtype == float
    assert v.dimensions == ("x", "y")
    assert v.ndim == 2
    assert v.ncattrs() == ["units"]
    if write_module is not netCDF4:
        assert v.getncattr("units") == "meters"
    assert tuple(v.chunking()) == (4, 5)

    # check for dict items separately
    # see https://github.com/h5netcdf/h5netcdf/issues/171
    filters = v.filters()
    assert filters["complevel"] == 4
    assert filters["fletcher32"] is False
    assert filters["shuffle"] is True
    assert filters["zlib"] is True

    v = ds.variables["y"]
    assert array_equal(v, np.r_[np.arange(4), [-1]])
    assert v.dtype == int
    assert v.dimensions == ("y",)
    assert v.ndim == 1
    assert v.ncattrs() == ["_FillValue"]
    assert v.getncattr("_FillValue") == -1
    assert v.chunking() == "contiguous"

    # check for dict items separately
    # see https://github.com/h5netcdf/h5netcdf/issues/171
    filters = v.filters()
    assert filters["complevel"] == 0
    assert filters["fletcher32"] is False
    assert filters["shuffle"] is False
    assert filters["zlib"] is False

    ds.close()

    # Check the behavior if h5py. Cannot expect h5netcdf to overcome these
    # errors:
    if is_h5py_char_working(tmp_netcdf, "z"):
        ds = read_module.Dataset(tmp_netcdf, "r")
        v = ds.variables["z"]
        assert array_equal(v, _char_array)
        assert v.dtype == "S1"
        assert v.ndim == 2
        assert v.dimensions == ("z", "string3")
        assert v.ncattrs() == ["_FillValue"]
        assert v.getncattr("_FillValue") == b"X"
    else:
        ds = read_module.Dataset(tmp_netcdf, "r")

    v = ds.variables["scalar"]
    assert array_equal(v, np.array(2.0))
    assert v.dtype == "float32"
    assert v.ndim == 0
    assert v.dimensions == ()
    assert v.ncattrs() == []

    v = ds.variables["intscalar"]
    assert array_equal(v, np.array(2))
    assert v.dtype == "int64"
    assert v.ndim == 0
    assert v.dimensions == ()
    assert v.ncattrs() == []

    v = ds.variables["var_len_str"]
    assert v.dtype == str
    assert v[0] == _vlen_string

    v = ds.groups["subgroup"].variables["subvar"]
    assert ds.groups["subgroup"].parent is ds
    assert array_equal(v, np.arange(4.0))
    assert v.dtype == "int32"
    assert v.ndim == 1
    assert v.dimensions == ("x",)
    assert v.ncattrs() == []

    v = ds.groups["subgroup"].variables["y_var"]
    assert v.shape == (10,)
    assert "y" in ds.groups["subgroup"].dimensions

    enum_dict = dict(one=1, two=2, three=3, missing=255)
    enum_type = ds.enumtypes["enum_t"]
    assert enum_type.enum_dict == enum_dict
    v = ds.variables["enum_var"]
    assert array_equal(v, np.ma.masked_equal([1, 2, 3, 255], 255))

    ds.close()


def read_h5netcdf(tmp_netcdf, write_module, decode_vlen_strings, backend='h5py'):
    remote_file = isinstance(tmp_netcdf, str) and tmp_netcdf.startswith(remote_h5)
    ds = h5netcdf.File(tmp_netcdf, "r", **decode_vlen_strings, backend=backend)
    assert ds.name == "/"
    assert list(ds.attrs) == ["global", "other_attr"]
    assert ds.attrs["global"] == 42
    if write_module is not netCDF4:
        # skip for now: https://github.com/Unidata/netcdf4-python/issues/388
        assert ds.attrs["other_attr"] == "yes"

<<<<<<< HEAD
    assert set(ds.dimensions) == {
        "x",
        "y",
        "z",
        "empty",
        "string3",
        "mismatched_dim",
        "unlimited",
    }
    variables = {
        "enum_var",
        "foo",
        "z",
        "intscalar",
        "scalar",
        "var_len_str",
        "mismatched_dim",
        "foo_unlimited",
    }
=======
    assert set(ds.dimensions) == set(
        ["x", "y", "z", "empty", "string3", "mismatched_dim", "unlimited"]
    )
    variables = set(
        [
            "enum_var",
            "foo",
            "z",
            "intscalar",
            "scalar",
            "var_len_str",
            "mismatched_dim",
            "foo_unlimited",
        ]
    )
>>>>>>> 59693696

    # fix current failure of hsds/h5pyd
    if not remote_file:
        variables |= {"y"}
    if backend == "pyfive":
        assert set(ds.variables) == variables - {'enum_var', 'var_len_str'}
    else:
        assert set(ds.variables) == variables

    assert set(ds.groups) == {"subgroup"}
    assert ds.parent is None

    v = ds["foo"]
    assert v.name == "/foo"
    print ('FILE:', tmp_netcdf)
    assert array_equal(v, np.ones((4, 5)))
    assert v.dtype == float
    assert v.dimensions == ("x", "y")
    assert v.ndim == 2
    assert list(v.attrs) == ["units"]
    if write_module is not netCDF4:
        assert v.attrs["units"] == "meters"
    assert v.chunks == (4, 5)
    assert v.compression == "gzip"
    assert v.compression_opts == 4
    assert not v.fletcher32
    assert v.shuffle

    # fix current failure of hsds/h5pyd
    if not remote_file:
        v = ds["y"]
        assert array_equal(v, np.r_[np.arange(4), [-1]])
        assert v.dtype == int
        assert v.dimensions == ("y",)
        assert v.ndim == 1
        assert list(v.attrs) == ["_FillValue"]
        assert v.attrs["_FillValue"] == -1
        if not remote_file:
            assert v.chunks is None
        assert v.compression is None
        assert v.compression_opts is None
        assert not v.fletcher32
        assert not v.shuffle
    ds.close()

    if is_h5py_char_working(tmp_netcdf, "z"):
        ds = h5netcdf.File(tmp_netcdf, "r", backend=backend)
        v = ds["z"]
        assert array_equal(v, _char_array)
        assert v.dtype == "S1"
        assert v.ndim == 2
        assert v.dimensions == ("z", "string3")
        assert list(v.attrs) == ["_FillValue"]
        assert v.attrs["_FillValue"] == b"X"
    else:
        ds = h5netcdf.File(tmp_netcdf, "r", **decode_vlen_strings, backend=backend)

    v = ds["scalar"]
    assert array_equal(v, np.array(2.0))
    assert v.dtype == "float32"
    assert v.ndim == 0
    assert v.dimensions == ()
    assert list(v.attrs) == []

    v = ds.variables["intscalar"]
    assert array_equal(v, np.array(2))
    assert v.dtype == "int64"
    assert v.ndim == 0
    assert v.dimensions == ()
    assert list(v.attrs) == []

    if backend == "pyfive":
        warnings.warn("pyfive tests ignore var_len_str")
    else:
        v = ds["var_len_str"]
        assert h5py.check_dtype(vlen=v.dtype) is str
        if getattr(ds, "decode_vlen_strings", True):
            assert v[0] == _vlen_string
        else:
            assert v[0] == _vlen_string.encode("utf_8")

    v = ds["/subgroup/subvar"]
    assert v is ds["subgroup"]["subvar"]
    assert v is ds["subgroup/subvar"]
    assert v is ds["subgroup"]["/subgroup/subvar"]
    assert v.name == "/subgroup/subvar"
    assert ds["subgroup"].name == "/subgroup"
    assert ds["subgroup"].parent is ds
    assert array_equal(v, np.arange(4.0))
    assert v.dtype == "int32"
    assert v.ndim == 1
    assert v.dimensions == ("x",)
    assert list(v.attrs) == []

    assert ds["/subgroup/y_var"].shape == (10,)
    assert ds["/subgroup"].dimensions["y"].size == 10

    if backend == "pyfive":
        warnings.warn("pyfive tests ignore enum_t and enum_var")
    else:
        enum_dict = dict(one=1, two=2, three=3, missing=255)
        enum_type = ds.enumtypes["enum_t"]
        assert enum_type.enum_dict == enum_dict
        v = ds.variables["enum_var"]
        assert array_equal(v, np.ma.masked_equal([1, 2, 3, 255], 255))

    ds.close()


def roundtrip_legacy_netcdf(tmp_netcdf, read_module, write_module):
    write_legacy_netcdf(tmp_netcdf, write_module)
    read_legacy_netcdf(tmp_netcdf, read_module, write_module)


def test_write_legacyapi_read_netCDF4(tmp_local_netcdf):
    roundtrip_legacy_netcdf(tmp_local_netcdf, netCDF4, legacyapi)


def test_roundtrip_h5netcdf_legacyapi(tmp_local_netcdf):
    roundtrip_legacy_netcdf(tmp_local_netcdf, legacyapi, legacyapi)


def test_write_netCDF4_read_legacyapi(tmp_local_netcdf):
    roundtrip_legacy_netcdf(tmp_local_netcdf, legacyapi, netCDF4)


def test_write_h5netcdf_read_legacyapi(tmp_local_netcdf):
    write_h5netcdf(tmp_local_netcdf)
    read_legacy_netcdf(tmp_local_netcdf, legacyapi, h5netcdf)


def test_write_h5netcdf_read_netCDF4(tmp_local_netcdf):
    write_h5netcdf(tmp_local_netcdf)
    read_legacy_netcdf(tmp_local_netcdf, netCDF4, h5netcdf)


def test_roundtrip_h5netcdf(tmp_local_or_remote_netcdf, decode_vlen_strings):
    write_h5netcdf(tmp_local_or_remote_netcdf)
    read_h5netcdf(tmp_local_or_remote_netcdf, h5netcdf, decode_vlen_strings)


def test_write_compression_as_zlib(tmp_local_netcdf):
    write_h5netcdf(tmp_local_netcdf, compression="zlib")
    read_legacy_netcdf(tmp_local_netcdf, netCDF4, h5netcdf)


def test_write_netCDF4_read_h5netcdf(tmp_local_netcdf, decode_vlen_strings):
    write_legacy_netcdf(tmp_local_netcdf, netCDF4)
    read_h5netcdf(tmp_local_netcdf, netCDF4, decode_vlen_strings)


def test_write_legacyapi_read_h5netcdf(tmp_local_netcdf, decode_vlen_strings):
    write_legacy_netcdf(tmp_local_netcdf, legacyapi)
    read_h5netcdf(tmp_local_netcdf, legacyapi, decode_vlen_strings)


def test_fileobj(decode_vlen_strings):
    fileobj = tempfile.TemporaryFile()
    write_h5netcdf(fileobj)
    read_h5netcdf(fileobj, h5netcdf, decode_vlen_strings)
    fileobj = io.BytesIO()
    write_h5netcdf(fileobj)
    read_h5netcdf(fileobj, h5netcdf, decode_vlen_strings)

def test_fileobj_pyfive(decode_vlen_strings):
    fileobj = io.BytesIO()
    write_h5netcdf(fileobj, pyfive=True)
    read_h5netcdf(fileobj, h5netcdf, decode_vlen_strings, backend="pyfive")

def test_h5py_file_obj(tmp_local_netcdf, decode_vlen_strings):
    with h5py.File(tmp_local_netcdf, "w") as h5py_f:
        write_h5netcdf(h5py_f)
        read_h5netcdf(h5py_f, h5netcdf, decode_vlen_strings)

        # The h5py File object should still be open & usable, although the
        # h5netcdf file object has been closed.
        assert isinstance(h5py_f["foo"], h5py.Dataset)


def test_h5py_file_obj(tmp_local_netcdf, decode_vlen_strings):
    with h5py.File(tmp_local_netcdf, "w") as h5py_f:
        write_h5netcdf(h5py_f)
        read_h5netcdf(h5py_f, h5netcdf, decode_vlen_strings)

        # The h5py File object should still be open & usable, although the
        # h5netcdf file object has been closed.
        assert isinstance(h5py_f["foo"], h5py.Dataset)


def test_repr(tmp_local_or_remote_netcdf):
    write_h5netcdf(tmp_local_or_remote_netcdf)
    f = h5netcdf.File(tmp_local_or_remote_netcdf, "a")
    assert "h5netcdf.File" in repr(f)
    assert "subgroup" in repr(f)
    assert "foo" in repr(f)
    assert "other_attr" in repr(f)

    assert "h5netcdf.attrs.Attributes" in repr(f.attrs)
    assert "global" in repr(f.attrs)

    d = f.dimensions
    assert "h5netcdf.Dimensions" in repr(d)
    assert "x=<h5netcdf.Dimension 'x': size 4>" in repr(d)

    g = f["subgroup"]
    assert "h5netcdf.Group" in repr(g)
    assert "subvar" in repr(g)

    v = f["foo"]
    assert "h5netcdf.Variable" in repr(v)
    assert "float" in repr(v)
    assert "units" in repr(v)

    f.dimensions["temp"] = None
    assert "temp: <h5netcdf.Dimension 'temp': size 0 (unlimited)>" in repr(f)
    f.resize_dimension("temp", 5)
    assert "temp: <h5netcdf.Dimension 'temp': size 5 (unlimited)>" in repr(f)

    f.close()

    assert "Closed" in repr(f)
    assert "Closed" in repr(d)
    assert "Closed" in repr(g)
    assert "Closed" in repr(v)


def test_attrs_api(tmp_local_or_remote_netcdf):
    h5 = get_hdf5_module(tmp_local_or_remote_netcdf)
    with h5netcdf.File(tmp_local_or_remote_netcdf, "w") as ds:
        ds.attrs["conventions"] = "CF"
        ds.attrs["empty_string"] = h5.Empty(dtype=np.dtype("|S1"))
        ds.dimensions["x"] = 1
        v = ds.create_variable("x", ("x",), "i4")
        v.attrs.update({"units": "meters", "foo": "bar"})
    assert ds._closed
    with h5netcdf.File(tmp_local_or_remote_netcdf, "r") as ds:
        assert len(ds.attrs) == 2
        assert dict(ds.attrs) == {"conventions": "CF", "empty_string": b""}
        assert list(ds.attrs) == ["conventions", "empty_string"]
        assert dict(ds["x"].attrs) == {"units": "meters", "foo": "bar"}
        assert len(ds["x"].attrs) == 2
        assert sorted(ds["x"].attrs) == ["foo", "units"]


def test_shape_is_tied_to_coordinate(tmp_local_or_remote_netcdf):
    with h5netcdf.legacyapi.Dataset(
        tmp_local_or_remote_netcdf,
        "w",
    ) as ds:
        ds.createDimension("x", size=None)
        ds.createVariable("xvar", int, ("x",))
        ds["xvar"][:5] = np.arange(5)
        assert ds["xvar"].shape == (5,)
        ds.createVariable("yvar", int, ("x",))
        ds["yvar"][:10] = np.arange(10)
        assert ds["yvar"].shape == (10,)
        # The shape of the xvar should change too
        # this is in order to be in line with the behavior
        # of netCDF4-c
        assert ds["xvar"].shape == (10,)


def test_optional_netcdf4_attrs(tmp_local_or_remote_netcdf):
    h5 = get_hdf5_module(tmp_local_or_remote_netcdf)
    with h5.File(tmp_local_or_remote_netcdf, "w") as f:
        foo_data = np.arange(50).reshape(5, 10)
        f.create_dataset("foo", data=foo_data)
        f.create_dataset("x", data=np.arange(5))
        f.create_dataset("y", data=np.arange(10))
        f["x"].make_scale()
        f["y"].make_scale()
        f["foo"].dims[0].attach_scale(f["x"])
        f["foo"].dims[1].attach_scale(f["y"])
    with h5netcdf.File(tmp_local_or_remote_netcdf, "r") as ds:
        assert ds["foo"].dimensions == ("x", "y")
        assert ds.dimensions.keys() == {"x", "y"}
        assert ds.dimensions["x"].size == 5
        assert ds.dimensions["y"].size == 10
        assert array_equal(ds["foo"], foo_data)


def test_error_handling(tmp_local_or_remote_netcdf):
    with h5netcdf.File(tmp_local_or_remote_netcdf, "w") as ds:
        ds.dimensions["x"] = 1
        with raises(ValueError, match="already exists"):
            ds.dimensions["x"] = 2
        with raises(ValueError, match="cannot modify existing dimension"):
            ds.dimensions = {"x": 2}
        with raises(
            ValueError, match="new dimensions do not include existing dimension"
        ):
            ds.dimensions = {"y": 3}
        ds.create_variable("x", ("x",), dtype=float)
        with raises(ValueError, match="unable to create variable"):
            ds.create_variable("x", ("x",), dtype=float)
        with raises(ValueError, match="name parameter cannot be an empty string"):
            ds.create_variable("y/", ("x",), dtype=float)
        ds.create_group("subgroup")
        with raises(ValueError, match="unable to create group"):
            ds.create_group("subgroup")


def test_decode_string_error(tmp_local_or_remote_netcdf):
    write_h5netcdf(tmp_local_or_remote_netcdf)
    with raises(TypeError, match="keyword argument is not allowed"):
        with h5netcdf.legacyapi.Dataset(
            tmp_local_or_remote_netcdf, "r", decode_vlen_strings=True
        ) as ds:
            assert ds.name == "/"


def create_invalid_netcdf_data():
    foo_data = np.arange(125).reshape(5, 5, 5)
    bar_data = np.arange(625).reshape(25, 5, 5)
    var = {"foo1": foo_data, "foo2": bar_data, "foo3": foo_data, "foo4": bar_data}
    var2 = {"x": 5, "y": 5, "z": 5, "x1": 25, "y1": 5, "z1": 5}
    return var, var2


def check_invalid_netcdf4(var, i):
    pdim = "phony_dim_{}"
    assert var["foo1"].dimensions[0] == pdim.format(i * 4)
    assert var["foo1"].dimensions[1] == pdim.format(1 + i * 4)
    assert var["foo1"].dimensions[2] == pdim.format(2 + i * 4)
    assert var["foo2"].dimensions[0] == pdim.format(3 + i * 4)
    assert var["foo2"].dimensions[1] == pdim.format(0 + i * 4)
    assert var["foo2"].dimensions[2] == pdim.format(1 + i * 4)
    assert var["foo3"].dimensions[0] == pdim.format(i * 4)
    assert var["foo3"].dimensions[1] == pdim.format(1 + i * 4)
    assert var["foo3"].dimensions[2] == pdim.format(2 + i * 4)
    assert var["foo4"].dimensions[0] == pdim.format(3 + i * 4)
    assert var["foo4"].dimensions[1] == pdim.format(i * 4)
    assert var["foo4"].dimensions[2] == pdim.format(1 + i * 4)
    assert var["x"].dimensions[0] == pdim.format(i * 4)
    assert var["y"].dimensions[0] == pdim.format(i * 4)
    assert var["z"].dimensions[0] == pdim.format(i * 4)
    assert var["x1"].dimensions[0] == pdim.format(3 + i * 4)
    assert var["y1"].dimensions[0] == pdim.format(i * 4)
    assert var["z1"].dimensions[0] == pdim.format(i * 4)


def test_invalid_netcdf4(tmp_local_or_remote_netcdf):
    h5 = get_hdf5_module(tmp_local_or_remote_netcdf)
    with h5.File(tmp_local_or_remote_netcdf, "w") as f:
        var, var2 = create_invalid_netcdf_data()
        grps = ["bar", "baz"]
        for grp in grps:
            fx = f.create_group(grp)
            for k, v in var.items():
                fx.create_dataset(k, data=v)
            for k, v in var2.items():
                fx.create_dataset(k, data=np.arange(v))

    with h5netcdf.File(tmp_local_or_remote_netcdf, "r", phony_dims="sort") as dsr:
        for i, grp in enumerate(grps):
            var = dsr[grp].variables
            check_invalid_netcdf4(var, i)

    with h5netcdf.File(tmp_local_or_remote_netcdf, "r", phony_dims="access") as dsr:
        for i, grp in enumerate(grps):
            var = dsr[grp].variables
            check_invalid_netcdf4(var, i)

    if not tmp_local_or_remote_netcdf.startswith(remote_h5):
        # netcdf4 package does not work with remote HDF5 files
        with netCDF4.Dataset(tmp_local_or_remote_netcdf, "r") as dsr:
            for i, grp in enumerate(grps):
                var = dsr[grp].variables
                check_invalid_netcdf4(var, i)

    with h5netcdf.File(tmp_local_or_remote_netcdf, "r") as ds:
        with raises(ValueError, match="has no dimension scale associated"):
            ds["bar"].variables["foo1"].dimensions

    with raises(ValueError, match="unknown value"):
        with h5netcdf.File(tmp_local_or_remote_netcdf, "r", phony_dims="srt") as ds:
            pass


def test_fake_phony_dims(tmp_local_or_remote_netcdf):
    # tests writing of dimension with phony naming scheme
    # see https://github.com/h5netcdf/h5netcdf/issues/178
    with h5netcdf.File(tmp_local_or_remote_netcdf, mode="w") as ds:
        ds.dimensions["phony_dim_0"] = 3


def check_invalid_netcdf4_mixed(var, i):
    pdim = f"phony_dim_{i}"
    assert var["foo1"].dimensions[0] == "y1"
    assert var["foo1"].dimensions[1] == "z1"
    assert var["foo1"].dimensions[2] == pdim
    assert var["foo2"].dimensions[0] == "x1"
    assert var["foo2"].dimensions[1] == "y1"
    assert var["foo2"].dimensions[2] == "z1"
    assert var["foo3"].dimensions[0] == "y1"
    assert var["foo3"].dimensions[1] == "z1"
    assert var["foo3"].dimensions[2] == pdim
    assert var["foo4"].dimensions[0] == "x1"
    assert var["foo4"].dimensions[1] == "y1"
    assert var["foo4"].dimensions[2] == "z1"
    assert var["x"].dimensions[0] == "y1"
    assert var["y"].dimensions[0] == "y1"
    assert var["z"].dimensions[0] == "y1"
    assert var["x1"].dimensions[0] == "x1"
    assert var["y1"].dimensions[0] == "y1"
    assert var["z1"].dimensions[0] == "z1"


def test_invalid_netcdf4_mixed(tmp_local_or_remote_netcdf):
    h5 = get_hdf5_module(tmp_local_or_remote_netcdf)
    with h5.File(tmp_local_or_remote_netcdf, "w") as f:
        var, var2 = create_invalid_netcdf_data()
        for k, v in var.items():
            f.create_dataset(k, data=v)
        for k, v in var2.items():
            f.create_dataset(k, data=np.arange(v))

        f["x1"].make_scale()
        f["y1"].make_scale()
        f["z1"].make_scale()
        f["foo2"].dims[0].attach_scale(f["x1"])
        f["foo2"].dims[1].attach_scale(f["y1"])
        f["foo2"].dims[2].attach_scale(f["z1"])

    with h5netcdf.File(tmp_local_or_remote_netcdf, "r", phony_dims="sort") as ds:
        var = ds.variables
        check_invalid_netcdf4_mixed(var, 3)

    with h5netcdf.File(tmp_local_or_remote_netcdf, "r", phony_dims="access") as ds:
        var = ds.variables
        check_invalid_netcdf4_mixed(var, 0)

    if not tmp_local_or_remote_netcdf.startswith(remote_h5):
        # netcdf4 package does not work with remote HDF5 files
        with netCDF4.Dataset(tmp_local_or_remote_netcdf, "r") as ds:
            var = ds.variables
            check_invalid_netcdf4_mixed(var, 3)

    with h5netcdf.File(tmp_local_or_remote_netcdf, "r") as ds:
        with raises(ValueError, match="has no dimension scale associated with"):
            ds.variables["foo1"].dimensions


def test_invalid_netcdf_malformed_dimension_scales(tmp_local_or_remote_netcdf):
    h5 = get_hdf5_module(tmp_local_or_remote_netcdf)
    with h5.File(tmp_local_or_remote_netcdf, "w") as f:
        foo_data = np.arange(125).reshape(5, 5, 5)
        f.create_dataset("foo1", data=foo_data)
        f.create_dataset("x", data=np.arange(5))
        f.create_dataset("y", data=np.arange(5))
        f.create_dataset("z", data=np.arange(5))

        f["x"].make_scale()
        f["y"].make_scale()
        f["z"].make_scale()
        f["foo1"].dims[0].attach_scale(f["x"])

    with raises(ValueError, match="has mixing of labeled and unlabeled dimensions"):
        with h5netcdf.File(tmp_local_or_remote_netcdf, "r") as ds:
            assert ds
            print(ds)

    with raises(ValueError, match="has mixing of labeled and unlabeled dimensions"):
        with h5netcdf.File(tmp_local_or_remote_netcdf, "r", phony_dims="sort") as ds:
            assert ds
            print(ds)


def test_hierarchical_access_auto_create(tmp_local_or_remote_netcdf):
    ds = h5netcdf.File(tmp_local_or_remote_netcdf, "w")
    ds.create_variable("/foo/bar", data=1)
    g = ds.create_group("foo/baz")
    g.create_variable("/foo/hello", data=2)
    assert set(ds) == {"foo"}
    assert set(ds["foo"]) == {"bar", "baz", "hello"}
    ds.close()

    ds = h5netcdf.File(tmp_local_or_remote_netcdf, "r")
    assert set(ds) == {"foo"}
    assert set(ds["foo"]) == {"bar", "baz", "hello"}
    ds.close()


def test_Netcdf4Dimid(tmp_local_or_remote_netcdf):
    # regression test for https://github.com/h5netcdf/h5netcdf/issues/53
    with h5netcdf.File(tmp_local_or_remote_netcdf, "w") as f:
        f.dimensions["x"] = 1
        g = f.create_group("foo")
        g.dimensions["x"] = 2
        g.dimensions["y"] = 3

    h5 = get_hdf5_module(tmp_local_or_remote_netcdf)
    with h5.File(tmp_local_or_remote_netcdf, "r") as f:
        # all dimension IDs should be present exactly once
        dim_ids = {f[name].attrs["_Netcdf4Dimid"] for name in ["x", "foo/x", "foo/y"]}
        assert dim_ids == {0, 1, 2}


def test_reading_str_array_from_netCDF4(tmp_local_netcdf, decode_vlen_strings):
    # This tests reading string variables created by netCDF4
    with netCDF4.Dataset(tmp_local_netcdf, "w") as ds:
        ds.createDimension("foo1", _string_array.shape[0])
        ds.createDimension("foo2", _string_array.shape[1])
        ds.createVariable("bar", str, ("foo1", "foo2"))
        ds.variables["bar"][:] = _string_array

    ds = h5netcdf.File(tmp_local_netcdf, "r", **decode_vlen_strings)

    v = ds.variables["bar"]
    if getattr(ds, "decode_vlen_strings", True):
        assert array_equal(v, _string_array)
    else:
        assert array_equal(v, np.char.encode(_string_array))

    ds.close()


def test_nc_properties_new(tmp_local_or_remote_netcdf):
    with h5netcdf.File(tmp_local_or_remote_netcdf, "w"):
        pass
    h5 = get_hdf5_module(tmp_local_or_remote_netcdf)
    with h5.File(tmp_local_or_remote_netcdf, "r") as f:
        assert b"h5netcdf" in f.attrs["_NCProperties"]


def test_failed_read_open_and_clean_delete(tmpdir):
    # A file that does not exist but is opened for
    # reading should only raise an IOError and
    # no AttributeError at garbage collection.
    path = str(tmpdir.join("this_file_does_not_exist.nc"))
    try:
        with h5netcdf.File(path, "r") as ds:
            assert ds
    except OSError:
        pass

    # Look at garbage collection:
    # A simple gc.collect() does not raise an exception.
    # Must seek the File object and imitate its del command
    # by forcing it to close.
    obj_list = gc.get_objects()
    for obj in obj_list:
        try:
            is_h5netcdf_File = isinstance(obj, h5netcdf.File)
        except AttributeError:
            is_h5netcdf_File = False
        if is_h5netcdf_File:
            obj.close()


def test_create_variable_matching_saved_dimension(tmp_local_or_remote_netcdf):
    h5 = get_hdf5_module(tmp_local_or_remote_netcdf)

    with h5netcdf.File(tmp_local_or_remote_netcdf, "w") as f:
        f.dimensions["x"] = 2
        f.create_variable("y", data=[1, 2], dimensions=("x",))

    with h5.File(tmp_local_or_remote_netcdf, "r") as f:
        dimlen = f"{f['y'].dims[0].values()[0].size:10}"
        assert f["y"].dims[0].keys() == [NOT_A_VARIABLE.decode("ascii") + dimlen]

    with h5netcdf.File(tmp_local_or_remote_netcdf, "a") as f:
        f.create_variable("x", data=[0, 1], dimensions=("x",))

    with h5.File(tmp_local_or_remote_netcdf, "r") as f:
        assert f["y"].dims[0].keys() == ["x"]


def test_invalid_netcdf_error(tmp_local_or_remote_netcdf):
    if tmp_local_or_remote_netcdf.startswith(remote_h5):
        pytest.skip("Remote HDF5 does not yet support LZF compression")
    with h5netcdf.File(tmp_local_or_remote_netcdf, "w", invalid_netcdf=False) as f:
        # valid
        f.create_variable(
            "lzf_compressed", data=[1], dimensions=("x"), compression="lzf"
        )
        with raises(
            h5netcdf.CompatibilityError,
            match="scale-offset filters are not a supported NetCDF feature",
        ):
            f.create_variable("scaleoffset", data=[1], dimensions=("x",), scaleoffset=0)


def test_invalid_netcdf_okay(tmp_local_or_remote_netcdf):
    if tmp_local_or_remote_netcdf.startswith(remote_h5):
        pytest.skip("h5pyd does not support NumPy complex dtype yet")
    with warns(UserWarning, match="invalid netcdf features"):
        with h5netcdf.File(tmp_local_or_remote_netcdf, "w", invalid_netcdf=True) as f:
            f.create_variable(
                "lzf_compressed", data=[1], dimensions=("x"), compression="lzf"
            )
            f.create_variable("complex", data=1j)
            f.attrs["complex_attr"] = 1j
            f.create_variable("scaleoffset", data=[1], dimensions=("x",), scaleoffset=0)
    with h5netcdf.File(tmp_local_or_remote_netcdf, "r") as f:
        np.testing.assert_equal(f["lzf_compressed"][:], [1])
        assert f["complex"][...] == 1j
        assert f.attrs["complex_attr"] == 1j
        np.testing.assert_equal(f["scaleoffset"][:], [1])
    h5 = get_hdf5_module(tmp_local_or_remote_netcdf)
    with h5.File(tmp_local_or_remote_netcdf, "r") as f:
        assert "_NCProperties" not in f.attrs


def test_invalid_netcdf_overwrite_valid(tmp_local_netcdf):
    # https://github.com/h5netcdf/h5netcdf/issues/165
    with netCDF4.Dataset(tmp_local_netcdf, mode="w"):
        pass
    with warns(UserWarning, match="You are writing invalid netcdf features"):
        with h5netcdf.File(tmp_local_netcdf, "a", invalid_netcdf=True) as f:
            f.create_variable(
                "lzf_compressed", data=[1], dimensions=("x"), compression="lzf"
            )
            f.create_variable("complex", data=1j)
            f.attrs["complex_attr"] = 1j
            f.create_variable("scaleoffset", data=[1], dimensions=("x",), scaleoffset=0)
    with h5netcdf.File(tmp_local_netcdf, "r") as f:
        np.testing.assert_equal(f["lzf_compressed"][:], [1])
        assert f["complex"][...] == 1j
        assert f.attrs["complex_attr"] == 1j
        np.testing.assert_equal(f["scaleoffset"][:], [1])
    h5 = get_hdf5_module(tmp_local_netcdf)
    with h5.File(tmp_local_netcdf, "r") as f:
        assert "_NCProperties" not in f.attrs


def test_reopen_file_different_dimension_sizes(tmp_local_netcdf):
    # regression test for https://github.com/h5netcdf/h5netcdf/issues/55
    with h5netcdf.File(tmp_local_netcdf, "w") as f:
        f.create_variable("/one/foo", data=[1], dimensions=("x",))
    with h5netcdf.File(tmp_local_netcdf, "a") as f:
        f.create_variable("/two/foo", data=[1, 2], dimensions=("x",))
    with netCDF4.Dataset(tmp_local_netcdf, "r") as f:
        assert f.groups["one"].variables["foo"][...].shape == (1,)


def test_invalid_then_valid_no_ncproperties(tmp_local_or_remote_netcdf):
    with warns(UserWarning, match="invalid netcdf features"):
        with h5netcdf.File(tmp_local_or_remote_netcdf, "w", invalid_netcdf=True):
            pass
    with h5netcdf.File(tmp_local_or_remote_netcdf, "a"):
        pass
    h5 = get_hdf5_module(tmp_local_or_remote_netcdf)
    with h5.File(tmp_local_or_remote_netcdf, "r") as f:
        # still not a valid netcdf file
        assert "_NCProperties" not in f.attrs


def test_creating_and_resizing_unlimited_dimensions(tmp_local_or_remote_netcdf):
    with h5netcdf.File(tmp_local_or_remote_netcdf, "w") as f:
        f.dimensions["x"] = None
        f.dimensions["y"] = 15
        f.dimensions["z"] = None
        f.resize_dimension("z", 20)

        with raises(ValueError, match="is not unlimited and thus cannot be resized"):
            f.resize_dimension("y", 20)

    h5 = get_hdf5_module(tmp_local_or_remote_netcdf)
    # Assert some behavior observed by using the C netCDF bindings.
    with h5.File(tmp_local_or_remote_netcdf, "r") as f:
        assert f["x"].shape == (0,)
        assert f["x"].maxshape == (None,)
        assert f["y"].shape == (15,)
        assert f["y"].maxshape == (15,)
        assert f["z"].shape == (20,)
        assert f["z"].maxshape == (None,)


def test_creating_variables_with_unlimited_dimensions(tmp_local_or_remote_netcdf):
    with h5netcdf.File(tmp_local_or_remote_netcdf, "w") as f:
        f.dimensions["x"] = None
        f.dimensions["y"] = 2

        # Creating a variable without data will initialize an array with zero
        # length.
        f.create_variable("dummy", dimensions=("x", "y"), dtype=np.int64)
        assert f.variables["dummy"].shape == (0, 2)
        assert f.variables["dummy"]._h5ds.maxshape == (None, 2)

        # Trying to create a variable while the current size of the dimension
        # is still zero will fail.
        with raises(ValueError, match="Shape tuple is incompatible with data"):
            f.create_variable(
                "dummy2", data=np.array([[1, 2], [3, 4]]), dimensions=("x", "y")
            )

        # Creating a coordinate variable
        f.create_variable("x", dimensions=("x",), dtype=np.int64)

        # Resize data.
        assert f.variables["dummy"].shape == (0, 2)
        f.resize_dimension("x", 3)
        # This will also force a resize of the existing variables and it will
        # be padded with zeros.
        assert f.dimensions["x"].size == 3
        np.testing.assert_allclose(f.variables["dummy"], np.zeros((3, 2)))

        # Creating another variable with no data will now also take the shape
        # of the current dimensions.
        f.create_variable("dummy3", dimensions=("x", "y"), dtype=np.int64)
        assert f.variables["dummy3"].shape == (3, 2)
        assert f.variables["dummy3"]._h5ds.maxshape == (None, 2)
        np.testing.assert_allclose(f.variables["dummy3"], np.zeros((3, 2)))

        # Writing to a variable with an unlimited dimension raises
        if tmp_local_or_remote_netcdf.startswith(remote_h5):
            # We don't expect any errors. This is effectively a void context manager
            expected_errors = memoryview(b"")
        else:
            expected_errors = raises(TypeError, match="Can't broadcast")
        with expected_errors as e:
            f.variables["dummy3"][:] = np.ones((5, 2))
        if not tmp_local_or_remote_netcdf.startswith(remote_h5):
            assert e.value.args[0] == "Can't broadcast (5, 2) -> (3, 2)"
        assert f.variables["dummy3"].shape == (3, 2)
        assert f.variables["dummy3"]._h5ds.maxshape == (None, 2)
        assert f["x"].shape == (3,)
        assert f.dimensions["x"].size == 3
        if tmp_local_or_remote_netcdf.startswith(remote_h5):
            # h5pyd writes the data, but does not expand the dimensions
            np.testing.assert_allclose(f.variables["dummy3"], np.ones((3, 2)))
        else:
            # original data is kept for h5py
            np.testing.assert_allclose(f.variables["dummy3"], np.zeros((3, 2)))

    # Close and read again to also test correct parsing of unlimited
    # dimensions.
    with h5netcdf.File(tmp_local_or_remote_netcdf, "r") as f:
        assert f.dimensions["x"].isunlimited()
        assert f.dimensions["x"].size == 3
        assert f._h5file["x"].maxshape == (None,)
        assert f._h5file["x"].shape == (3,)

        assert f.dimensions["y"].size == 2
        assert f._h5file["y"].maxshape == (2,)
        assert f._h5file["y"].shape == (2,)


def test_writing_to_an_unlimited_dimension(tmp_local_or_remote_netcdf):
    with h5netcdf.File(tmp_local_or_remote_netcdf, "w") as f:
        # Two dimensions, only one is unlimited.
        f.dimensions["x"] = None
        f.dimensions["y"] = 3
        f.dimensions["z"] = None

        # Cannot create it without first resizing it.
        with raises(ValueError, match="Shape tuple is incompatible with data"):
            f.create_variable(
                "dummy1", data=np.array([[1, 2, 3]]), dimensions=("x", "y")
            )

        # Without data.
        f.create_variable("dummy1", dimensions=("x", "y"), dtype=np.int64)
        f.create_variable("dummy2", dimensions=("x", "y"), dtype=np.int64)
        f.create_variable("dummy3", dimensions=("x", "y"), dtype=np.int64)
        f.create_variable("dummyX", dimensions=("x", "y", "z"), dtype=np.int64)
        g = f.create_group("test")
        g.create_variable("dummy4", dimensions=("y", "x", "x"), dtype=np.int64)
        g.create_variable("dummy5", dimensions=("y", "y"), dtype=np.int64)

        assert f.variables["dummy1"].shape == (0, 3)
        assert f.variables["dummy2"].shape == (0, 3)
        assert f.variables["dummy3"].shape == (0, 3)
        assert f.variables["dummyX"].shape == (0, 3, 0)
        assert g.variables["dummy4"].shape == (3, 0, 0)
        assert g.variables["dummy5"].shape == (3, 3)

        # resize dimensions and all connected variables
        f.resize_dimension("x", 2)
        assert f.variables["dummy1"].shape == (2, 3)
        assert f.variables["dummy2"].shape == (2, 3)
        assert f.variables["dummy3"].shape == (2, 3)
        assert f.variables["dummyX"].shape == (2, 3, 0)
        assert g.variables["dummy4"].shape == (3, 2, 2)
        assert g.variables["dummy5"].shape == (3, 3)

        # broadcast writing
        if tmp_local_or_remote_netcdf.startswith(remote_h5):
            expected_errors = raises(
                OSError, match="Got asyncio.IncompleteReadError during binary read"
            )
        else:
            # We don't expect any errors. This is effectively a void context manager
            expected_errors = memoryview(b"")
        with expected_errors as e:
            f.variables["dummy3"][...] = [[1, 2, 3]]
            np.testing.assert_allclose(f.variables["dummy3"], [[1, 2, 3], [1, 2, 3]])
        if tmp_local_or_remote_netcdf.startswith(remote_h5):
            assert "Got asyncio.IncompleteReadError" in e.value.args[0]


def test_c_api_can_read_unlimited_dimensions(tmp_local_netcdf):
    with h5netcdf.File(tmp_local_netcdf, "w") as f:
        # Three dimensions, only one is limited.
        f.dimensions["x"] = None
        f.dimensions["y"] = 3
        f.dimensions["z"] = None
        f.create_variable("dummy1", dimensions=("x", "y"), dtype=np.int64)
        f.create_variable("dummy2", dimensions=("y", "x", "x"), dtype=np.int64)
        g = f.create_group("test")
        g.create_variable("dummy3", dimensions=("y", "y"), dtype=np.int64)
        g.create_variable("dummy4", dimensions=("z", "z"), dtype=np.int64)
        f.resize_dimension("x", 2)

    with netCDF4.Dataset(tmp_local_netcdf, "r") as f:
        assert f.dimensions["x"].size == 2
        assert f.dimensions["x"].isunlimited() is True
        assert f.dimensions["y"].size == 3
        assert f.dimensions["y"].isunlimited() is False
        assert f.dimensions["z"].size == 0
        assert f.dimensions["z"].isunlimited() is True

        assert f.variables["dummy1"].shape == (2, 3)
        assert f.variables["dummy2"].shape == (3, 2, 2)
        g = f.groups["test"]
        assert g.variables["dummy3"].shape == (3, 3)
        assert g.variables["dummy4"].shape == (0, 0)


def test_reading_unlimited_dimensions_created_with_c_api(tmp_local_netcdf):
    with netCDF4.Dataset(tmp_local_netcdf, "w") as f:
        f.createDimension("x", None)
        f.createDimension("y", 3)
        f.createDimension("z", None)

        dummy1 = f.createVariable("dummy1", float, ("x", "y"))
        f.createVariable("dummy2", float, ("y", "x", "x"))
        g = f.createGroup("test")
        g.createVariable("dummy3", float, ("y", "y"))
        g.createVariable("dummy4", float, ("z", "z"))

        # Assign something to trigger a resize.
        dummy1[:] = [[1, 2, 3], [4, 5, 6]]

        # Create another variable with same dimensions
        f.createVariable("dummy5", float, ("x", "y"))

    with h5netcdf.File(tmp_local_netcdf, "r") as f:
        assert f.dimensions["x"].isunlimited()
        assert f.dimensions["y"].size == 3
        assert f.dimensions["z"].isunlimited()

        # This is parsed correctly due to h5netcdf's init trickery.
        assert f.dimensions["x"].size == 2
        assert f.dimensions["y"].size == 3
        assert f.dimensions["z"].size == 0

        # But the actual data-set and arrays are not correct.
        # assert f["dummy1"].shape == (2, 3)
        # XXX: This array has some data with dimension x - netcdf does not
        # appear to keep dimensions consistent.
        # With https://github.com/h5netcdf/h5netcdf/pull/103 h5netcdf will
        # return a padded array
        assert f["dummy2"].shape == (3, 2, 2)
        f.groups["test"]["dummy3"].shape == (3, 3)
        f.groups["test"]["dummy4"].shape == (0, 0)
        assert f["dummy5"].shape == (2, 3)


def test_reading_unused_unlimited_dimension(tmp_local_or_remote_netcdf):
    """Test reading a file with unused dimension of unlimited size"""
    with h5netcdf.File(tmp_local_or_remote_netcdf, "w") as f:
        f.dimensions = {"x": None}
        f.resize_dimension("x", 5)
        assert f.dimensions["x"].isunlimited()
        assert f.dimensions["x"].size == 5


def test_reading_special_datatype_created_with_c_api(tmp_local_netcdf):
    """Test reading a file with unsupported Datatype"""
    with netCDF4.Dataset(tmp_local_netcdf, "w") as f:
        complex128 = np.dtype([("real", np.float64), ("imag", np.float64)])
        f.createCompoundType(complex128, "complex128")
    with h5netcdf.File(tmp_local_netcdf, "r") as f:
        pass


def test_nc4_non_coord(tmp_local_or_remote_netcdf):
    # Here we generate a few variables and coordinates
    # The default should be to track the order of creation
    # Thus, on reopening the file, the order in which
    # the variables are listed should be maintained
    # y   --   refers to the coordinate y
    # _nc4_non_coord_y  --  refers to the data y
    with h5netcdf.File(tmp_local_or_remote_netcdf, "w") as f:
        f.dimensions = {"x": None, "y": 2}
        f.create_variable("test", dimensions=("x",), dtype=np.int64)
        f.create_variable("y", dimensions=("x",), dtype=np.int64)

    with h5netcdf.File(tmp_local_or_remote_netcdf, "r") as f:
        assert list(f.dimensions) == ["x", "y"]
        assert f.dimensions["x"].size == 0
        assert f.dimensions["x"].isunlimited()
        assert f.dimensions["y"].size == 2
        if version.parse(h5py.__version__) >= version.parse("3.7.0"):
            assert list(f.variables) == ["test", "y"]
            assert list(f._h5group.keys()) == ["x", "y", "test", "_nc4_non_coord_y"]

    with h5netcdf.File(tmp_local_or_remote_netcdf, "w") as f:
        f.dimensions = {"x": None, "y": 2}
        f.create_variable("y", dimensions=("x",), dtype=np.int64)
        f.create_variable("test", dimensions=("x",), dtype=np.int64)

    with h5netcdf.File(tmp_local_or_remote_netcdf, "r") as f:
        assert list(f.dimensions) == ["x", "y"]
        assert f.dimensions["x"].size == 0
        assert f.dimensions["x"].isunlimited()
        assert f.dimensions["y"].size == 2
        if version.parse(h5py.__version__) >= version.parse("3.7.0"):
            assert list(f.variables) == ["y", "test"]
            assert list(f._h5group.keys()) == ["x", "y", "_nc4_non_coord_y", "test"]


def test_overwrite_existing_file(tmp_local_netcdf):
    # create file with _NCProperties attribute
    with netCDF4.Dataset(tmp_local_netcdf, "w") as ds:
        ds.createDimension("x", 10)

    # check attribute
    with h5netcdf.File(tmp_local_netcdf, "r") as ds:
        assert ds.attrs._h5attrs.get("_NCProperties", False)

    # overwrite file with legacyapi
    with legacyapi.Dataset(tmp_local_netcdf, "w") as ds:
        ds.createDimension("x", 10)

    # check attribute
    with h5netcdf.File(tmp_local_netcdf, "r") as ds:
        assert ds.attrs._h5attrs.get("_NCProperties", False)

    # overwrite file with new api
    with h5netcdf.File(tmp_local_netcdf, "w") as ds:
        ds.dimensions["x"] = 10

    # check attribute
    with h5netcdf.File(tmp_local_netcdf, "r") as ds:
        assert ds.attrs._h5attrs.get("_NCProperties", False)


def test_overwrite_existing_remote_file(tmp_local_or_remote_netcdf):
    # create file with legacyapi
    with legacyapi.Dataset(tmp_local_or_remote_netcdf, "w") as ds:
        ds.createDimension("x", 10)

    # check attribute
    with h5netcdf.File(tmp_local_or_remote_netcdf, "r") as ds:
        assert ds.attrs._h5attrs.get("_NCProperties", False)

    # overwrite file with new api
    with h5netcdf.File(tmp_local_or_remote_netcdf, "w") as ds:
        ds.dimensions["x"] = 10

    # check attribute
    with h5netcdf.File(tmp_local_or_remote_netcdf, "r") as ds:
        assert ds.attrs._h5attrs.get("_NCProperties", False)


def test_scales_on_append(tmp_local_netcdf):
    # create file with _NCProperties attribute
    with netCDF4.Dataset(tmp_local_netcdf, "w") as ds:
        ds.createDimension("x", 10)

    # append file with netCDF4
    with netCDF4.Dataset(tmp_local_netcdf, "r+") as ds:
        ds.createVariable("test", "i4", ("x",))

    # check scales
    with h5netcdf.File(tmp_local_netcdf, "r") as ds:
        assert ds.variables["test"].attrs._h5attrs.get("DIMENSION_LIST", False)

    # append file with legacyapi
    with legacyapi.Dataset(tmp_local_netcdf, "r+") as ds:
        ds.createVariable("test1", "i4", ("x",))

    # check scales
    with h5netcdf.File(tmp_local_netcdf, "r") as ds:
        assert ds.variables["test1"].attrs._h5attrs.get("DIMENSION_LIST", False)


def create_attach_scales(filename, append_module):
    # create file with netCDF4
    with netCDF4.Dataset(filename, "w") as ds:
        ds.createDimension("x", 0)
        ds.createDimension("y", 1)
        ds.createVariable("test", "i4", ("x",))
        ds.variables["test"] = np.ones((10,))

    # append file with netCDF4
    with append_module.Dataset(filename, "a") as ds:
        ds.createVariable("test1", "i4", ("x",))
        ds.createVariable("y", "i4", ("x", "y"))

    # check scales
    with h5netcdf.File(filename, "r") as ds:
        refs = ds._h5group["x"].attrs.get("REFERENCE_LIST", False)
        assert len(refs) == 3
        for (ref, dim), name in zip(refs, ["/test", "/test1", "/_nc4_non_coord_y"]):
            assert dim == 0
            assert ds._root._h5file[ref].name == name


def test_create_attach_scales_netcdf4(tmp_local_netcdf):
    create_attach_scales(tmp_local_netcdf, netCDF4)


def test_create_attach_scales_legacyapi(tmp_local_netcdf):
    create_attach_scales(tmp_local_netcdf, legacyapi)


def test_detach_scale(tmp_local_or_remote_netcdf):
    with h5netcdf.File(tmp_local_or_remote_netcdf, "w") as ds:
        ds.dimensions["x"] = 2
        ds.dimensions["y"] = 2

    with h5netcdf.File(tmp_local_or_remote_netcdf, "a") as ds:
        ds.create_variable("test", dimensions=("x",), dtype=np.int64)

    with h5netcdf.File(tmp_local_or_remote_netcdf, "r") as ds:
        refs = ds._h5group["x"].attrs.get("REFERENCE_LIST", False)
        assert len(refs) == 1
        for (ref, dim), name in zip(refs, ["/test"]):
            assert dim == 0
            assert ds._root._h5file[ref].name == name

    with h5netcdf.File(tmp_local_or_remote_netcdf, "a") as ds:
        ds.dimensions["x"]._detach_scale()

    with h5netcdf.File(tmp_local_or_remote_netcdf, "r") as ds:
        refs = ds._h5group["x"].attrs.get("REFERENCE_LIST", False)
        assert not refs


def test_is_scale(tmp_local_or_remote_netcdf):
    with legacyapi.Dataset(tmp_local_or_remote_netcdf, "w") as ds:
        ds.createDimension("x", 10)
    with legacyapi.Dataset(tmp_local_or_remote_netcdf, "r") as ds:
        assert ds.dimensions["x"]._isscale


def test_get_dim_scale_refs(tmp_local_or_remote_netcdf):
    with legacyapi.Dataset(tmp_local_or_remote_netcdf, "w") as ds:
        ds.createDimension("x", 10)
        ds.createVariable("test0", "i8", ("x",))
        ds.createVariable("test1", "i8", ("x",))
    with legacyapi.Dataset(tmp_local_or_remote_netcdf, "r") as ds:
        refs = ds.dimensions["x"]._scale_refs
        assert ds._h5file[refs[0][0]] == ds["test0"]._h5ds
        assert ds._h5file[refs[1][0]] == ds["test1"]._h5ds


def create_netcdf_dimensions(ds, idx):
    # dimension and variable setup is adapted from the blogpost at
    # https://www.unidata.ucar.edu/blogs/developer/en/entry/netcdf4_shared_dimensions
    g = ds.createGroup("dimtest" + str(idx))
    g.createDimension("time", 0)  # time
    g.createDimension("nvec", 5 + idx)  # nvec
    g.createDimension("sample", 2 + idx)  # sample
    g.createDimension("ship", 3 + idx)  # ship
    g.createDimension("ship_strlen", 10)  # ship_strlen
    g.createDimension("collide", 7 + idx)  # collide

    time = g.createVariable("time", "f8", ("time",))
    data = g.createVariable("data", "i8", ("ship", "sample", "time", "nvec"))
    collide = g.createVariable("collide", "i8", ("nvec",))
    non_collide = g.createVariable("non_collide", "i8", ("nvec",))
    ship = g.createVariable("ship", "S1", ("ship", "ship_strlen"))
    sample = g.createVariable("sample", "i8", ("time", "sample"))

    time[:] = np.arange(10 + idx)
    data[:] = np.ones((3 + idx, 2 + idx, 10 + idx, 5 + idx)) * 12.0
    collide[...] = np.arange(5 + idx)
    non_collide[...] = np.arange(5 + idx) + 10
    sample[0 : 2 + idx, : 2 + idx] = np.ones((2 + idx, 2 + idx))
    ship[0] = list("Skiff     ")


def create_h5netcdf_dimensions(ds, idx):
    # dimension and variable setup is adapted from the blogpost at
    # https://www.unidata.ucar.edu/blogs/developer/en/entry/netcdf4_shared_dimensions
    g = ds.create_group("dimtest" + str(idx))
    g.dimensions["time"] = 0  # time
    g.dimensions["nvec"] = 5 + idx  # nvec
    g.dimensions["sample"] = 2 + idx  # sample
    g.dimensions["ship"] = 3 + idx  # ship
    g.dimensions["ship_strlen"] = 10  # ship_strlen
    g.dimensions["collide"] = 7 + idx  # collide

    g.create_variable("time", dimensions=("time",), dtype=np.float64)
    g.create_variable(
        "data", dimensions=("ship", "sample", "time", "nvec"), dtype=np.int64
    )
    g.create_variable("collide", dimensions=("nvec",), dtype=np.int64)
    g.create_variable("non_collide", dimensions=("nvec",), dtype=np.int64)
    g.create_variable("sample", dimensions=("time", "sample"), dtype=np.int64)
    g.create_variable("ship", dimensions=("ship", "ship_strlen"), dtype="S1")

    g.resize_dimension("time", 10 + idx)
    g.variables["time"][:] = np.arange(10 + idx)
    g.variables["data"][:] = np.ones((3 + idx, 2 + idx, 10 + idx, 5 + idx)) * 12.0
    g.variables["collide"][...] = np.arange(5 + idx)
    g.variables["non_collide"][...] = np.arange(5 + idx) + 10
    g.variables["sample"][0 : 2 + idx, : 2 + idx] = np.ones((2 + idx, 2 + idx))
    g.variables["ship"][0] = list("Skiff     ")


def check_netcdf_dimensions(tmp_netcdf, write_module, read_module):
    if read_module in [legacyapi, netCDF4]:
        opener = read_module.Dataset
    else:
        opener = h5netcdf.File
    with opener(tmp_netcdf, "r") as ds:
        for i, grp in enumerate(["dimtest0", "dimtest1"]):
            g = ds.groups[grp]
            assert set(g.dimensions) == {
                "collide",
                "ship_strlen",
                "time",
                "nvec",
                "ship",
                "sample",
            }
            if read_module in [legacyapi, h5netcdf]:
                assert g.dimensions["time"].isunlimited()
                assert g.dimensions["time"].size == 10 + i
                assert not g.dimensions["nvec"].isunlimited()
                assert g.dimensions["nvec"].size == 5 + i
                assert not g.dimensions["sample"].isunlimited()
                assert g.dimensions["sample"].size == 2 + i
                assert not g.dimensions["collide"].isunlimited()
                assert g.dimensions["collide"].size == 7 + i
                assert not g.dimensions["ship"].isunlimited()
                assert g.dimensions["ship"].size == 3 + i
                assert not g.dimensions["ship_strlen"].isunlimited()
                assert g.dimensions["ship_strlen"].size == 10
            else:
                assert g.dimensions["time"].isunlimited()
                assert g.dimensions["time"].size == 10 + i
                assert not g.dimensions["nvec"].isunlimited()
                assert g.dimensions["nvec"].size == 5 + i
                assert not g.dimensions["sample"].isunlimited()
                assert g.dimensions["sample"].size == 2 + i
                assert not g.dimensions["ship"].isunlimited()
                assert g.dimensions["ship"].size == 3 + i
                assert not g.dimensions["ship_strlen"].isunlimited()
                assert g.dimensions["ship_strlen"].size == 10
                assert not g.dimensions["collide"].isunlimited()
                assert g.dimensions["collide"].size == 7 + i

            assert set(g.variables) == {
                "data",
                "collide",
                "non_collide",
                "time",
                "sample",
                "ship",
            }
            assert g.variables["time"].shape == (10 + i,)
            assert g.variables["data"].shape == (3 + i, 2 + i, 10 + i, 5 + i)
            assert g.variables["collide"].shape == (5 + i,)
            assert g.variables["non_collide"].shape == (5 + i,)
            assert g.variables["sample"].shape == (10 + i, 2 + i)
            assert g.variables["ship"].shape == (3 + i, 10)


def write_dimensions(tmp_netcdf, write_module):
    if write_module in [legacyapi, netCDF4]:
        with write_module.Dataset(tmp_netcdf, "w") as ds:
            create_netcdf_dimensions(ds, 0)
            create_netcdf_dimensions(ds, 1)
    else:
        with write_module.File(tmp_netcdf, "w") as ds:
            create_h5netcdf_dimensions(ds, 0)
            create_h5netcdf_dimensions(ds, 1)


@pytest.fixture(
    params=[
        [netCDF4, netCDF4],
        [legacyapi, legacyapi],
        [h5netcdf, h5netcdf],
        [legacyapi, netCDF4],
        [netCDF4, legacyapi],
        [h5netcdf, netCDF4],
        [netCDF4, h5netcdf],
        [legacyapi, h5netcdf],
        [h5netcdf, legacyapi],
    ]
)
def read_write_matrix(request):
    print("write module:", request.param[0].__name__)
    print("read_module:", request.param[1].__name__)
    return request.param


def test_dimensions(tmp_local_netcdf, read_write_matrix):
    write_dimensions(tmp_local_netcdf, read_write_matrix[0])
    check_netcdf_dimensions(
        tmp_local_netcdf, read_write_matrix[0], read_write_matrix[1]
    )


def test_no_circular_references(tmp_local_or_remote_netcdf):
    # https://github.com/h5py/h5py/issues/2019
    with h5netcdf.File(tmp_local_or_remote_netcdf, "w") as ds:
        ds.dimensions["x"] = 2
        ds.dimensions["y"] = 2

    gc.collect()
    with h5netcdf.File(tmp_local_or_remote_netcdf, "r") as ds:
        refs = gc.get_referrers(ds)
        for ref in refs:
            print(ref)
        if python_version >= version.parse("3.14"):
            assert len(refs) == 0
        else:
            assert len(refs) == 1


def test_no_circular_references_py314(tmp_local_or_remote_netcdf):
    # https://github.com/h5py/h5py/issues/2019
    with h5netcdf.File(tmp_local_or_remote_netcdf, "w") as ds:
        ds.dimensions["x"] = 2
        ds.dimensions["y"] = 2

    # clean up everything
    gc.collect()
    gc.garbage.clear()

    # use weakref to hold on object
    file_ref = None
    with h5netcdf.File(tmp_local_or_remote_netcdf, "r") as ds:
        file_ref = weakref.ref(ds)

    # clean up
    gc.collect()

    # check garbage list
    if file_ref() is not None:
        print("Uncollectable object:", file_ref())
        print("Potential GC garbage:")
        for obj in gc.garbage:
            print(repr(obj))

    assert file_ref() is None or "<Closed h5netcdf.File>"


def test_expanded_variables_netcdf4(tmp_local_netcdf, netcdf_write_module):
    # partially reimplemented due to performance reason in edge cases
    # https://github.com/h5netcdf/h5netcdf/issues/182

    with netcdf_write_module.Dataset(tmp_local_netcdf, "w") as ds:
        f = ds.createGroup("test")
        f.createDimension("x", None)
        f.createDimension("y", 3)

        dummy1 = f.createVariable("dummy1", float, ("x", "y"))
        dummy2 = f.createVariable("dummy2", float, ("x", "y"))
        dummy3 = f.createVariable("dummy3", float, ("x", "y"))
        dummy4 = f.createVariable("dummy4", float, ("x", "y"))

        dummy1[:] = [[1, 2, 3], [4, 5, 6], [7, 8, 9]]
        dummy2[1, :] = [4, 5, 6]
        dummy3[0:2, :] = [[1, 2, 3], [4, 5, 6]]

        # don't mask, since h5netcdf doesn't do masking
        if netcdf_write_module == netCDF4:
            ds.set_auto_mask(False)

        res1 = dummy1[:]
        res2 = dummy2[:]
        res3 = dummy3[:]
        res4 = dummy4[:]

    with netCDF4.Dataset(tmp_local_netcdf, "r") as ds:
        # don't mask, since h5netcdf doesn't do masking
        if netcdf_write_module == netCDF4:
            ds.set_auto_mask(False)

        f = ds["test"]

        np.testing.assert_allclose(f.variables["dummy1"][:], res1)
        np.testing.assert_allclose(f.variables["dummy1"][1, :], [4.0, 5.0, 6.0])
        np.testing.assert_allclose(f.variables["dummy1"][1:2, :], [[4.0, 5.0, 6.0]])
        assert f.variables["dummy1"].shape == (3, 3)
        np.testing.assert_allclose(f.variables["dummy2"][:], res2)
        np.testing.assert_allclose(f.variables["dummy2"][1, :], [4.0, 5.0, 6.0])
        np.testing.assert_allclose(f.variables["dummy2"][1:2, :], [[4.0, 5.0, 6.0]])
        assert f.variables["dummy2"].shape == (3, 3)
        np.testing.assert_allclose(f.variables["dummy3"][:], res3)
        np.testing.assert_allclose(f.variables["dummy3"][1, :], [4.0, 5.0, 6.0])
        np.testing.assert_allclose(f.variables["dummy3"][1:2, :], [[4.0, 5.0, 6.0]])
        assert f.variables["dummy3"].shape == (3, 3)
        np.testing.assert_allclose(f.variables["dummy4"][:], res4)
        assert f.variables["dummy4"].shape == (3, 3)

    with legacyapi.Dataset(tmp_local_netcdf, "r") as ds:
        f = ds["test"]
        np.testing.assert_allclose(f.variables["dummy1"][:], res1)
        np.testing.assert_allclose(f.variables["dummy1"][1, :], [4.0, 5.0, 6.0])
        np.testing.assert_allclose(f.variables["dummy1"][1:2, :], [[4.0, 5.0, 6.0]])
        np.testing.assert_allclose(f.variables["dummy1"]._h5ds[1, :], [4.0, 5.0, 6.0])
        np.testing.assert_allclose(
            f.variables["dummy1"]._h5ds[1:2, :], [[4.0, 5.0, 6.0]]
        )
        assert f.variables["dummy1"].shape == (3, 3)
        assert f.variables["dummy1"]._h5ds.shape == (3, 3)
        np.testing.assert_allclose(f.variables["dummy2"][:], res2)
        np.testing.assert_allclose(f.variables["dummy2"][1, :], [4.0, 5.0, 6.0])
        np.testing.assert_allclose(f.variables["dummy2"][1:2, :], [[4.0, 5.0, 6.0]])
        assert f.variables["dummy2"].shape == (3, 3)
        assert f.variables["dummy2"]._h5ds.shape == (2, 3)
        np.testing.assert_allclose(f.variables["dummy3"][:], res3)
        np.testing.assert_allclose(f.variables["dummy3"][1, :], [4.0, 5.0, 6.0])
        np.testing.assert_allclose(f.variables["dummy3"][1:2, :], [[4.0, 5.0, 6.0]])
        assert f.variables["dummy3"].shape == (3, 3)
        assert f.variables["dummy3"]._h5ds.shape == (2, 3)
        np.testing.assert_allclose(f.variables["dummy4"][:], res4)
        assert f.variables["dummy4"].shape == (3, 3)
        assert f.variables["dummy4"]._h5ds.shape == (0, 3)

    with h5netcdf.File(tmp_local_netcdf, "r") as ds:
        f = ds["test"]
        np.testing.assert_allclose(f.variables["dummy1"][:], res1)
        np.testing.assert_allclose(f.variables["dummy1"][:, :], res1)
        np.testing.assert_allclose(f.variables["dummy1"][1, :], [4.0, 5.0, 6.0])
        np.testing.assert_allclose(f.variables["dummy1"][1:2, :], [[4.0, 5.0, 6.0]])
        assert f.variables["dummy1"].shape == (3, 3)
        assert f.variables["dummy1"]._h5ds.shape == (3, 3)
        np.testing.assert_allclose(f.variables["dummy2"][:], res2)
        np.testing.assert_allclose(f.variables["dummy2"][1, :], [4.0, 5.0, 6.0])
        np.testing.assert_allclose(f.variables["dummy2"][1:2, :], [[4.0, 5.0, 6.0]])
        assert f.variables["dummy2"].shape == (3, 3)
        assert f.variables["dummy2"]._h5ds.shape == (2, 3)
        np.testing.assert_allclose(f.variables["dummy3"][:], res3)
        np.testing.assert_allclose(f.variables["dummy3"][1, :], [4.0, 5.0, 6.0])
        np.testing.assert_allclose(f.variables["dummy3"][1:2, :], [[4.0, 5.0, 6.0]])
        assert f.variables["dummy3"].shape == (3, 3)
        assert f.variables["dummy3"]._h5ds.shape == (2, 3)
        np.testing.assert_allclose(f.variables["dummy4"][:], res4)
        assert f.variables["dummy4"].shape == (3, 3)
        assert f.variables["dummy4"]._h5ds.shape == (0, 3)


# https://github.com/h5netcdf/h5netcdf/issues/136
@pytest.mark.skipif(
    version.parse(h5py.__version__) < version.parse("3.7.0"),
    reason="h5py<3.7.0 bug with track_order prevents editing with netCDF4",
)
def test_creation_with_h5netcdf_edit_with_netcdf4(tmp_local_netcdf):
    # In version 0.12.0, the wrong file creation attributes were used
    # making netcdf4 unable to open files created by h5netcdf
    # https://github.com/h5netcdf/h5netcdf/issues/128
    with h5netcdf.File(tmp_local_netcdf, "w") as the_file:
        the_file.dimensions = {"x": 5}
        variable = the_file.create_variable("hello", ("x",), float)
        variable[...] = 5

    with netCDF4.Dataset(tmp_local_netcdf, mode="a") as the_file:
        variable = the_file["hello"]
        np.testing.assert_array_equal(variable[...].data, 5)
        # Edit an existing variable
        variable[:3] = 2

        # Create a new variable
        variable = the_file.createVariable("goodbye", float, ("x",))
        variable[...] = 10

    with h5netcdf.File(tmp_local_netcdf, "a") as the_file:
        # Ensure edited variable is consistent with the expected data
        variable = the_file["hello"]
        np.testing.assert_array_equal(variable[...].data, [2, 2, 2, 5, 5])

        # Ensure new variable is accessible
        variable = the_file["goodbye"]
        np.testing.assert_array_equal(variable[...].data, 10)


def test_track_order_specification(tmp_local_netcdf):
    # While netcdf4-c has historically only allowed track_order to be True
    # There doesn't seem to be a good reason for this
    # https://github.com/Unidata/netcdf-c/issues/2054 historically, h5netcdf
    # has not specified this parameter (leaving it implicitly as False)
    # We want to make sure we allow both here
    with h5netcdf.File(tmp_local_netcdf, "w", track_order=False):
        pass

    with h5netcdf.File(tmp_local_netcdf, "w", track_order=True):
        pass


# This should always work with the default file opening settings
# https://github.com/h5netcdf/h5netcdf/issues/136#issuecomment-1017457067
def test_more_than_7_attr_creation(tmp_local_netcdf):
    with h5netcdf.File(tmp_local_netcdf, "w") as h5file:
        for i in range(100):
            h5file.attrs[f"key{i}"] = i
            h5file.attrs[f"key{i}"] = 0


# Add a test that is supposed to fail in relation to issue #136
# We choose to monitor when h5py will have fixed their issue in our test suite
# to enhance maintainability
# https://github.com/h5netcdf/h5netcdf/issues/136#issuecomment-1017457067
@pytest.mark.parametrize("track_order", [False, True])
def test_more_than_7_attr_creation_track_order(tmp_local_netcdf, track_order):
    with h5netcdf.File(tmp_local_netcdf, "w", track_order=track_order) as h5file:
        for i in range(100):
            h5file.attrs[f"key{i}"] = i
            h5file.attrs[f"key{i}"] = 0


def test_group_names(tmp_local_netcdf):
    # https://github.com/h5netcdf/h5netcdf/issues/68
    with netCDF4.Dataset(tmp_local_netcdf, mode="w") as ds:
        for i in range(10):
            ds = ds.createGroup(f"group{i:02d}")

    with netCDF4.Dataset(tmp_local_netcdf, "r") as ds:
        assert ds.name == "/"
        name = ""
        for i in range(10):
            name = "/".join([name, f"group{i:02d}"])
            assert ds[name].name == name.split("/")[-1]

    with legacyapi.Dataset(tmp_local_netcdf, "r") as ds:
        assert ds.name == "/"
        name = ""
        for i in range(10):
            name = "/".join([name, f"group{i:02d}"])
            assert ds[name].name == name.split("/")[-1]

    with h5netcdf.File(tmp_local_netcdf, "r") as ds:
        assert ds.name == "/"
        name = ""
        for i in range(10):
            name = "/".join([name, f"group{i:02d}"])
            assert ds[name].name == name


def test_legacyapi_endianess(tmp_local_or_remote_netcdf):
    # https://github.com/h5netcdf/h5netcdf/issues/15
    big = legacyapi._check_return_dtype_endianess("big")
    little = legacyapi._check_return_dtype_endianess("little")
    native = legacyapi._check_return_dtype_endianess("native")

    with legacyapi.Dataset(tmp_local_or_remote_netcdf, "w") as ds:
        ds.createDimension("x", 4)
        # test creating variable using endian keyword argument
        v = ds.createVariable("big", int, ("x"), endian="big")
        v[...] = 65533
        v = ds.createVariable("little", int, ("x"), endian="little")
        v[...] = 65533
        v = ds.createVariable("native", int, ("x"), endian="native")
        v[...] = 65535

    h5 = get_hdf5_module(tmp_local_or_remote_netcdf)
    with h5.File(tmp_local_or_remote_netcdf, "r") as ds:
        assert ds["big"].dtype.byteorder == big
        assert ds["little"].dtype.byteorder == little
        assert ds["native"].dtype.byteorder == native

    with h5netcdf.File(tmp_local_or_remote_netcdf, "r") as ds:
        assert ds["big"].dtype.byteorder == big
        assert ds["little"].dtype.byteorder == little
        assert ds["native"].dtype.byteorder == native

    with legacyapi.Dataset(tmp_local_or_remote_netcdf, "r") as ds:
        assert ds["big"].dtype.byteorder == big
        assert ds["little"].dtype.byteorder == little
        assert ds["native"].dtype.byteorder == native

    if not tmp_local_or_remote_netcdf.startswith(remote_h5):
        with netCDF4.Dataset(tmp_local_or_remote_netcdf, "r") as ds:
            assert ds["big"].dtype.byteorder == big
            assert ds["little"].dtype.byteorder == little
            assert ds["native"].dtype.byteorder == native


def test_bool_slicing_length_one_dim(tmp_local_netcdf):
    # see https://github.com/h5netcdf/h5netcdf/issues/23
    with h5netcdf.File(tmp_local_netcdf, "w") as ds:
        ds.dimensions = {"x": 1, "y": 2}
        v = ds.create_variable("hello", ("x", "y"), "float")
        v[:] = np.ones((1, 2))

    bool_slice = np.array([1], dtype=bool)

    # works for legacy API
    with legacyapi.Dataset(tmp_local_netcdf, "a") as ds:
        data = ds["hello"][bool_slice, :]
        np.testing.assert_equal(data, np.ones((1, 2)))
        ds["hello"][bool_slice, :] = np.zeros((1, 2))
        data = ds["hello"][bool_slice, :]
        np.testing.assert_equal(data, np.zeros((1, 2)))

    # regression test
    # https://github.com/h5py/h5py/pull/2079
    # https://github.com/h5netcdf/h5netcdf/pull/125/
    with h5netcdf.File(tmp_local_netcdf, "r") as ds:
        ds["hello"][bool_slice, :]


def test_fancy_indexing(tmp_local_or_remote_netcdf):
    # regression test for https://github.com/pydata/xarray/issues/7154
    with h5netcdf.legacyapi.Dataset(tmp_local_or_remote_netcdf, "w") as ds:
        ds.createDimension("x", None)
        ds.createDimension("y", None)
        ds.createVariable("hello", int, ("x", "y"), fill_value=0)
        ds["hello"][:5, :10] = np.arange(5 * 10, dtype="int").reshape((5, 10))
        ds.createVariable("hello2", int, ("x", "y"))
        ds["hello2"][:10, :20] = np.arange(10 * 20, dtype="int").reshape((10, 20))

    with legacyapi.Dataset(tmp_local_or_remote_netcdf, "a") as ds:
        np.testing.assert_array_equal(ds["hello"][1, [7, 8, 9]], [17, 18, 19])
        np.testing.assert_array_equal(ds["hello"][1, [9, 10, 11]], [19, 0, 0])
        np.testing.assert_array_equal(ds["hello"][1, slice(9, 12)], [19, 0, 0])
        np.testing.assert_array_equal(ds["hello"][[2, 3, 4], 1], [21, 31, 41])
        np.testing.assert_array_equal(ds["hello"][[4, 5, 6], 1], [41, 0, 0])
        np.testing.assert_array_equal(ds["hello"][slice(4, 7), 1], [41, 0, 0])


def test_h5py_chunking(tmp_local_netcdf):
    with h5netcdf.File(tmp_local_netcdf, "w") as ds:
        ds.dimensions = {"x": 10, "y": 10, "z": 10, "t": None}

        v = ds.create_variable(
            "hello", ("x", "y", "z", "t"), "float", chunking_heuristic="h5py"
        )
        chunks_h5py = v.chunks

        ds.resize_dimension("t", 4)
        v = ds.create_variable(
            "hello3", ("x", "y", "z", "t"), "float", chunking_heuristic="h5py"
        )
        chunks_resized = v.chunks

    # cases above should be equivalent to a fixed dimension with appropriate size
    with h5netcdf.File(tmp_local_netcdf, "w") as ds:
        ds.dimensions = {"x": 10, "y": 10, "z": 10, "t": 1024}

        v = ds.create_variable(
            "hello",
            ("x", "y", "z", "t"),
            "float",
            chunks=True,
            chunking_heuristic="h5py",
        )
        chunks_true = v.chunks

    with h5netcdf.File(tmp_local_netcdf, "w") as ds:
        ds.dimensions = {"x": 10, "y": 10, "z": 10, "t": 4}

        v = ds.create_variable(
            "hello",
            ("x", "y", "z", "t"),
            "float",
            chunks=True,
            chunking_heuristic="h5py",
        )
        chunks_true_resized = v.chunks

    assert chunks_h5py == chunks_true
    assert chunks_resized == chunks_true_resized


def test_h5netcdf_chunking(tmp_local_netcdf):
    # produces much smaller chunks for unsized dimensions
    with h5netcdf.File(tmp_local_netcdf, "w") as ds:
        ds.dimensions = {"x": 10, "y": 10, "z": 10, "t": None}
        v = ds.create_variable(
            "hello", ("x", "y", "z", "t"), "float", chunking_heuristic="h5netcdf"
        )
        chunks_h5netcdf = v.chunks

    assert chunks_h5netcdf == (10, 10, 10, 1)

    # should produce chunks > 1 for small fixed dims
    with h5netcdf.File(tmp_local_netcdf, "w") as ds:
        ds.dimensions = {"x": 10, "t": None}
        v = ds.create_variable(
            "hello", ("x", "t"), "float", chunking_heuristic="h5netcdf"
        )
        chunks_h5netcdf = v.chunks

    assert chunks_h5netcdf == (10, 128)

    # resized unlimited dimensions should be treated like fixed dims
    with h5netcdf.File(tmp_local_netcdf, "w") as ds:
        ds.dimensions = {"x": 10, "y": 10, "z": 10, "t": None}
        ds.resize_dimension("t", 10)
        v = ds.create_variable(
            "hello", ("x", "y", "z", "t"), "float", chunking_heuristic="h5netcdf"
        )
        chunks_h5netcdf = v.chunks

    assert chunks_h5netcdf == (5, 5, 5, 10)


def test_create_invalid_netcdf_catch_error(tmp_local_or_remote_netcdf):
    # see https://github.com/h5netcdf/h5netcdf/issues/138
    with h5netcdf.File(tmp_local_or_remote_netcdf, "w") as f:
        try:
            f.create_variable("test", ("x", "y"), data=np.ones((10, 10), dtype="bool"))
        except CompatibilityError:
            pass
        assert repr(f.dimensions) == "<h5netcdf.Dimensions: >"


def test_dimensions_in_parent_groups(tmpdir):
    with netCDF4.Dataset(tmpdir.join("test_netcdf.nc"), mode="w") as ds:
        ds0 = ds
        for i in range(10):
            ds = ds.createGroup(f"group{i:02d}")
        ds0.createDimension("x", 10)
        ds0.createDimension("y", 20)
        ds0["group00"].createVariable("test", float, ("x", "y"))
        var = ds0["group00"].createVariable("x", float, ("x", "y"))
        var[:] = np.ones((10, 20))

    with legacyapi.Dataset(tmpdir.join("test_legacy.nc"), mode="w") as ds:
        ds0 = ds
        for i in range(10):
            ds = ds.createGroup(f"group{i:02d}")
        ds0.createDimension("x", 10)
        ds0.createDimension("y", 20)
        ds0["group00"].createVariable("test", float, ("x", "y"))
        var = ds0["group00"].createVariable("x", float, ("x", "y"))
        var[:] = np.ones((10, 20))

    with h5netcdf.File(tmpdir.join("test_netcdf.nc"), mode="r") as ds0:
        with h5netcdf.File(tmpdir.join("test_legacy.nc"), mode="r") as ds1:
            assert repr(ds0.dimensions["x"]) == repr(ds1.dimensions["x"])
            assert repr(ds0.dimensions["y"]) == repr(ds1.dimensions["y"])
            assert repr(ds0["group00"]) == repr(ds1["group00"])
            assert repr(ds0["group00"]["test"]) == repr(ds1["group00"]["test"])
            assert repr(ds0["group00"]["x"]) == repr(ds1["group00"]["x"])

@pytest.mark.parametrize("backend", [None, "pyfive"])
def test_array_attributes(tmp_local_netcdf, backend):
    print('ARRAY ATTRIBUTES backend =', backend)
    with h5netcdf.File(tmp_local_netcdf, "w") as ds:
        dt = h5py.string_dtype("utf-8")
        unicode = "unicodé"
        ds.attrs["unicode"] = unicode
        ds.attrs["unicode_0dim"] = np.array(unicode, dtype=dt)
        ds.attrs["unicode_1dim"] = np.array([unicode], dtype=dt)
        ds.attrs["unicode_arrary"] = np.array([unicode, "foobár"], dtype=dt)
        ds.attrs["unicode_list"] = [unicode]

        dt = h5py.string_dtype("ascii")
        # if dtype is ascii it's irrelevant if the data is provided as bytes or string
        ascii = "ascii"
        ds.attrs["ascii"] = ascii
        ds.attrs["ascii_0dim"] = np.array(ascii, dtype=dt)
        ds.attrs["ascii_1dim"] = np.array([ascii], dtype=dt)
        ds.attrs["ascii_array"] = np.array([ascii, "foobar"], dtype=dt)
        ds.attrs["ascii_list"] = [ascii]

        ascii = b"ascii"
        ds.attrs["bytes"] = ascii
        ds.attrs["bytes_0dim"] = np.array(ascii, dtype=dt)
        ds.attrs["bytes_1dim"] = np.array([ascii], dtype=dt)
        ds.attrs["bytes_array"] = np.array([ascii, b"foobar"], dtype=dt)
        ds.attrs["bytes_list"] = [ascii]

        dt = h5py.string_dtype("utf-8", 10)
        # unicode needs to be encoded properly for fixed size string type
        ds.attrs["unicode_fixed"] = np.array(unicode.encode("utf-8"), dtype=dt)
        ds.attrs["unicode_fixed_0dim"] = np.array(unicode.encode("utf-8"), dtype=dt)
        ds.attrs["unicode_fixed_1dim"] = np.array([unicode.encode("utf-8")], dtype=dt)
        ds.attrs["unicode_fixed_arrary"] = np.array(
            [unicode.encode("utf-8"), "foobár".encode()], dtype=dt
        )

        dt = h5py.string_dtype("ascii", 10)
        ascii = "ascii"
        ds.attrs["ascii_fixed"] = np.array(ascii, dtype=dt)
        ds.attrs["ascii_fixed_0dim"] = np.array(ascii, dtype=dt)
        ds.attrs["ascii_fixed_1dim"] = np.array([ascii], dtype=dt)
        ds.attrs["ascii_fixed_array"] = np.array([ascii, "foobar"], dtype=dt)

        ascii = b"ascii"
        ds.attrs["bytes_fixed"] = np.array(ascii, dtype=dt)
        ds.attrs["bytes_fixed_0dim"] = np.array(ascii, dtype=dt)
        ds.attrs["bytes_fixed_1dim"] = np.array([ascii], dtype=dt)
        ds.attrs["bytes_fixed_array"] = np.array([ascii, b"foobar"], dtype=dt)

        ds.attrs["int"] = 1
        ds.attrs["intlist"] = [1]
        ds.attrs["int_array"] = np.arange(10)
        ds.attrs["empty_list"] = []
        ds.attrs["empty_array"] = np.array([])

    with h5netcdf.File(tmp_local_netcdf, mode="r", backend=backend) as ds:
        assert ds.attrs["unicode"] == unicode
        assert ds.attrs["unicode_0dim"] == unicode
        assert ds.attrs["unicode_1dim"] == unicode
        assert ds.attrs["unicode_arrary"] == [unicode, "foobár"]
        assert ds.attrs["unicode_list"] == unicode

        # bytes and strings are received as strings for h5py3
        ascii = "ascii"
        foobar = "foobar"
        assert ds.attrs["ascii"] == "ascii"
        assert ds.attrs["ascii_0dim"] == ascii
        assert ds.attrs["ascii_1dim"] == ascii
        assert ds.attrs["ascii_array"] == [ascii, foobar]
        assert ds.attrs["ascii_list"] == "ascii"

        assert ds.attrs["bytes"] == ascii
        assert ds.attrs["bytes_0dim"] == ascii
        assert ds.attrs["bytes_1dim"] == ascii
        assert ds.attrs["bytes_array"] == [ascii, foobar]
        assert ds.attrs["bytes_list"] == "ascii"

        assert ds.attrs["unicode_fixed"] == unicode
        assert ds.attrs["unicode_fixed_0dim"] == unicode
        assert ds.attrs["unicode_fixed_1dim"] == unicode
        assert ds.attrs["unicode_fixed_arrary"] == [unicode, "foobár"]

        ascii = "ascii"
        assert ds.attrs["ascii_fixed"] == ascii
        assert ds.attrs["ascii_fixed_0dim"] == ascii
        assert ds.attrs["ascii_fixed_1dim"] == ascii
        assert ds.attrs["ascii_fixed_array"] == [ascii, "foobar"]

        assert ds.attrs["bytes_fixed"] == ascii
        assert ds.attrs["bytes_fixed_0dim"] == ascii
        assert ds.attrs["bytes_fixed_1dim"] == ascii
        assert ds.attrs["bytes_fixed_array"] == [ascii, "foobar"]

        assert ds.attrs["int"] == 1
        assert ds.attrs["intlist"] == 1
        np.testing.assert_equal(ds.attrs["int_array"], np.arange(10))
        np.testing.assert_equal(ds.attrs["empty_list"], np.array([]))
        np.testing.assert_equal(ds.attrs["empty_array"], np.array([]))

    with legacyapi.Dataset(tmp_local_netcdf, mode="r", backend=backend) as ds:
        assert ds.unicode == unicode
        assert ds.unicode_0dim == unicode
        assert ds.unicode_1dim == unicode
        assert ds.unicode_arrary == [unicode, "foobár"]
        assert ds.unicode_list == unicode

        # bytes and strings are received as strings for h5py3
        ascii = "ascii"
        foobar = "foobar"
        assert ds.ascii == "ascii"
        assert ds.ascii_0dim == ascii
        assert ds.ascii_1dim == ascii
        assert ds.ascii_array == [ascii, foobar]
        assert ds.ascii_list == "ascii"

        assert ds.bytes == ascii
        assert ds.bytes_0dim == ascii
        assert ds.bytes_1dim == ascii
        assert ds.bytes_array == [ascii, foobar]
        assert ds.bytes_list == "ascii"

        assert ds.unicode_fixed == unicode
        assert ds.unicode_fixed_0dim == unicode
        assert ds.unicode_fixed_1dim == unicode
        assert ds.unicode_fixed_arrary == [unicode, "foobár"]

        ascii = "ascii"
        assert ds.ascii_fixed == ascii
        assert ds.ascii_fixed_0dim == ascii
        assert ds.ascii_fixed_1dim == ascii
        assert ds.ascii_fixed_array == [ascii, "foobar"]

        assert ds.bytes_fixed == ascii
        assert ds.bytes_fixed_0dim == ascii
        assert ds.bytes_fixed_1dim == ascii
        assert ds.bytes_fixed_array == [ascii, "foobar"]

        assert ds.int == 1
        assert ds.intlist == 1
        np.testing.assert_equal(ds.int_array, np.arange(10))
        np.testing.assert_equal(ds.attrs["empty_list"], np.array([]))
        np.testing.assert_equal(ds.attrs["empty_array"], np.array([]))

    with netCDF4.Dataset(tmp_local_netcdf, mode="r", backend=backend) as ds:
        assert ds.unicode == unicode
        assert ds.unicode_0dim == unicode
        assert ds.unicode_1dim == unicode
        assert ds.unicode_arrary == [unicode, "foobár"]
        assert ds.unicode_list == unicode

        ascii = "ascii"
        assert ds.ascii == ascii
        assert ds.ascii_0dim == ascii
        assert ds.ascii_1dim == ascii
        assert ds.ascii_array == [ascii, "foobar"]
        assert ds.ascii_list == ascii

        assert ds.bytes == ascii
        assert ds.bytes_0dim == ascii
        assert ds.bytes_1dim == ascii
        assert ds.bytes_array == [ascii, "foobar"]
        assert ds.bytes_list == ascii

        assert ds.unicode_fixed == unicode
        assert ds.unicode_fixed_0dim == unicode
        assert ds.unicode_fixed_1dim == unicode
        assert ds.unicode_fixed_arrary == [unicode, "foobár"]

        assert ds.ascii_fixed == ascii
        assert ds.ascii_fixed_0dim == ascii
        assert ds.ascii_fixed_1dim == ascii
        assert ds.ascii_fixed_array == [ascii, "foobar"]

        assert ds.bytes_fixed == ascii
        assert ds.bytes_fixed_0dim == ascii
        assert ds.bytes_fixed_1dim == ascii
        assert ds.bytes_fixed_array == [ascii, "foobar"]

        assert ds.int == 1
        assert ds.intlist == 1
        np.testing.assert_equal(ds.int_array, np.arange(10))
        np.testing.assert_equal(ds.empty_list, np.array([]))
        np.testing.assert_equal(ds.empty_array, np.array([]))


@pytest.mark.skipif(
    version.parse(h5py.__version__) < version.parse("3.7.0"),
    reason="does not work with h5py < 3.7.0",
)
def test_vlen_string_dataset_fillvalue(tmp_local_netcdf, decode_vlen_strings):
    # check _FillValue for VLEN string datasets
    # only works for h5py >= 3.7.0

    # first with new API
    with h5netcdf.File(tmp_local_netcdf, "w") as ds:
        ds.dimensions = {"string": 10}
        dt0 = h5py.string_dtype()
        fill_value0 = "bár"
        ds.create_variable("x0", ("string",), dtype=dt0, fillvalue=fill_value0)
        dt1 = h5py.string_dtype("ascii")
        fill_value1 = "bar"
        ds.create_variable("x1", ("string",), dtype=dt1, fillvalue=fill_value1)

    # check, if new API can read them
    with h5netcdf.File(tmp_local_netcdf, "r", **decode_vlen_strings) as ds:
        decode_vlen = decode_vlen_strings["decode_vlen_strings"]
        fvalue0 = fill_value0 if decode_vlen else fill_value0.encode("utf-8")
        fvalue1 = fill_value1 if decode_vlen else fill_value1.encode("utf-8")
        assert ds["x0"][0] == fvalue0
        assert ds["x0"].attrs["_FillValue"] == fill_value0
        assert ds["x1"][0] == fvalue1
        assert ds["x1"].attrs["_FillValue"] == fill_value1

    # check if legacyapi can read them
    with legacyapi.Dataset(tmp_local_netcdf, "r") as ds:
        assert ds["x0"][0] == fill_value0
        assert ds["x0"]._FillValue == fill_value0
        assert ds["x1"][0] == fill_value1
        assert ds["x1"]._FillValue == fill_value1

    # check if netCDF4-python can read them
    with netCDF4.Dataset(tmp_local_netcdf, "r") as ds:
        assert ds["x0"][0] == fill_value0
        assert ds["x0"]._FillValue == fill_value0
        assert ds["x1"][0] == fill_value1
        assert ds["x1"]._FillValue == fill_value1

    # second with legacyapi
    with legacyapi.Dataset(tmp_local_netcdf, "w") as ds:
        ds.createDimension("string", 10)
        fill_value0 = "bár"
        ds.createVariable("x0", str, ("string",), fill_value=fill_value0)
        fill_value1 = "bar"
        ds.createVariable("x1", str, ("string",), fill_value=fill_value1)

    # check if new API can read them
    with h5netcdf.File(tmp_local_netcdf, "r", **decode_vlen_strings) as ds:
        decode_vlen = decode_vlen_strings["decode_vlen_strings"]
        fvalue0 = fill_value0 if decode_vlen else fill_value0.encode("utf-8")
        fvalue1 = fill_value1 if decode_vlen else fill_value1.encode("utf-8")
        assert ds["x0"][0] == fvalue0
        assert ds["x0"].attrs["_FillValue"] == fill_value0
        assert ds["x1"][0] == fvalue1
        assert ds["x1"].attrs["_FillValue"] == fill_value1

    # check if legacyapi can read them
    with legacyapi.Dataset(tmp_local_netcdf, "r") as ds:
        assert ds["x0"][0] == fill_value0
        assert ds["x0"]._FillValue == fill_value0
        assert ds["x1"][0] == fill_value1
        assert ds["x1"]._FillValue == fill_value1

    # check if netCDF4-python can read them
    with netCDF4.Dataset(tmp_local_netcdf, "r") as ds:
        assert ds["x0"][0] == fill_value0
        assert ds["x0"]._FillValue == fill_value0
        assert ds["x1"][0] == fill_value1
        assert ds["x1"]._FillValue == fill_value1


@pytest.mark.skipif(
    "ros3" not in h5py.registered_drivers(), reason="ros3 not available"
)
def test_ros3():
    fname = (
        "https://www.unidata.ucar.edu/software/netcdf/examples/OMI-Aura_L2-example.nc"
    )
    f = h5netcdf.File(fname, "r", driver="ros3")
    assert "Temperature" in list(f)
    f.close()


def test_user_type_errors_new_api(tmp_local_or_remote_netcdf):
    enum_dict1 = dict(one=1, two=2, three=3, missing=254)
    enum_dict2 = dict(one=0, two=2, three=3, missing=255)
    with h5netcdf.File("test.nc", "w") as ds0:
        enum_type_ext = ds0.create_enumtype(np.uint8, "enum_t", enum_dict1)
        with h5netcdf.File(tmp_local_or_remote_netcdf, "w") as ds:
            ds.dimensions = {"enum_dim": 4}
            g = ds.create_group("subgroup")
            enum_type = ds.create_enumtype(np.uint8, "enum_t", enum_dict1)

            if tmp_local_or_remote_netcdf.startswith(remote_h5):
                testcontext = raises(RuntimeError, match="Conflict")
            else:
                testcontext = raises((KeyError, TypeError), match="name already exists")
            with testcontext:
                ds.create_enumtype(np.uint8, "enum_t", enum_dict2)

            enum_type2 = g.create_enumtype(np.uint8, "enum_t2", enum_dict2)
            g.create_enumtype(np.uint8, "enum_t", enum_dict2)
            with raises(TypeError, match="Please provide h5netcdf user type"):
                ds.create_variable(
                    "enum_var1",
                    ("enum_dim",),
                    dtype=enum_type._h5ds,
                    fillvalue=enum_dict1["missing"],
                )
            with raises(TypeError, match="is not committed into current file"):
                ds.create_variable(
                    "enum_var2",
                    ("enum_dim",),
                    dtype=enum_type_ext,
                    fillvalue=enum_dict1["missing"],
                )
            with raises(TypeError, match="is not accessible in current group"):
                ds.create_variable(
                    "enum_var3",
                    ("enum_dim",),
                    dtype=enum_type2,
                    fillvalue=enum_dict2["missing"],
                )
            with raises(TypeError, match="Another dtype with same name"):
                g.create_variable(
                    "enum_var4",
                    ("enum_dim",),
                    dtype=enum_type,
                    fillvalue=enum_dict2["missing"],
                )


def test_user_type_errors_legacyapi(tmp_local_or_remote_netcdf):
    enum_dict1 = dict(one=1, two=2, three=3, missing=254)
    enum_dict2 = dict(one=0, two=2, three=3, missing=255)
    with legacyapi.Dataset("test.nc", "w") as ds0:
        enum_type_ext = ds0.createEnumType(np.uint8, "enum_t", enum_dict1)
        with legacyapi.Dataset(tmp_local_or_remote_netcdf, "w") as ds:
            ds.createDimension("enum_dim", 4)
            g = ds.createGroup("subgroup")
            enum_type = ds.createEnumType(np.uint8, "enum_t", enum_dict1)
            if tmp_local_or_remote_netcdf.startswith(remote_h5):
                testcontext = raises(RuntimeError, match="Conflict")
            else:
                testcontext = raises((KeyError, TypeError), match="name already exists")
            with testcontext:
                ds.createEnumType(np.uint8, "enum_t", enum_dict1)

            enum_type2 = g.createEnumType(np.uint8, "enum_t2", enum_dict2)
            g.create_enumtype(np.uint8, "enum_t", enum_dict2)
            with raises(TypeError, match="Please provide h5netcdf user type"):
                ds.createVariable(
                    "enum_var1",
                    enum_type._h5ds,
                    ("enum_dim",),
                    fill_value=enum_dict1["missing"],
                )
            with raises(TypeError, match="is not committed into current file"):
                ds.createVariable(
                    "enum_var2",
                    enum_type_ext,
                    ("enum_dim",),
                    fill_value=enum_dict1["missing"],
                )
            with raises(TypeError, match="is not accessible in current group"):
                ds.createVariable(
                    "enum_var3",
                    enum_type2,
                    ("enum_dim",),
                    fill_value=enum_dict2["missing"],
                )
            with raises(TypeError, match="Another dtype with same name"):
                g.createVariable(
                    "enum_var4",
                    enum_type,
                    ("enum_dim",),
                    fill_value=enum_dict2["missing"],
                )


def test_enum_type_errors_new_api(tmp_local_or_remote_netcdf):
    enum_dict1 = dict(one=1, two=2, three=3, missing=254)
    enum_dict2 = dict(one=0, two=2, three=3, missing=255)
    with h5netcdf.File(tmp_local_or_remote_netcdf, "w") as ds:
        ds.dimensions = {"enum_dim": 4}
        enum_type = ds.create_enumtype(np.uint8, "enum_t", enum_dict1)
        enum_type2 = ds.create_enumtype(np.uint8, "enum_t2", enum_dict2)

        # 1.
        with warns(UserWarning, match="default fill_value 0 which IS defined"):
            ds.create_variable(
                "enum_var1",
                ("enum_dim",),
                dtype=enum_type2,
            )
        # 2. is for legacyapi only
        # 3.
        with warns(UserWarning, match="default fill_value 0 which IS NOT defined"):
            ds.create_variable(
                "enum_var2",
                ("enum_dim",),
                dtype=enum_type,
            )
        # 4.
        with warns(UserWarning, match="with specified fill_value 0 which IS NOT"):
            ds.create_variable(
                "enum_var3",
                ("enum_dim",),
                dtype=enum_type,
                fillvalue=0,
            )
        # 5.
        with raises(ValueError, match="with specified fill_value 100 which IS NOT"):
            ds.create_variable(
                "enum_var4",
                ("enum_dim",),
                dtype=enum_type,
                fillvalue=100,
            )


def test_enum_type_errors_legacyapi(tmp_local_or_remote_netcdf):
    enum_dict1 = dict(one=1, two=2, three=3, missing=254)
    enum_dict2 = dict(one=0, two=2, three=3, missing=255)
    with legacyapi.Dataset(tmp_local_or_remote_netcdf, "w") as ds:
        ds.createDimension("enum_dim", 4)
        enum_type = ds.createEnumType(np.uint8, "enum_t", enum_dict1)
        enum_type2 = ds.createEnumType(np.uint8, "enum_t2", enum_dict2)

        # 1.
        with warns(UserWarning, match="default fill_value 255 which IS defined"):
            ds.createVariable(
                "enum_var1",
                enum_type2,
                ("enum_dim",),
            )
        # 2.
        with raises(ValueError, match="default fill_value 255 which IS NOT"):
            ds.createVariable(
                "enum_var2",
                enum_type,
                ("enum_dim",),
            )
        # 3. is only for new api
        # 4.
        with warns(UserWarning, match="interpreted as '_UNDEFINED' by netcdf-c."):
            ds.createVariable(
                "enum_var3",
                enum_type,
                ("enum_dim",),
                fill_value=0,
            )
        # 5.
        with raises(ValueError, match="with specified fill_value 100 which IS NOT"):
            ds.createVariable("enum_var4", enum_type, ("enum_dim",), fill_value=100)


def test_enum_type(tmp_local_or_remote_netcdf):
    # test EnumType
    enum_dict = dict(one=1, two=2, three=3, missing=255)
    enum_dict2 = dict(one=1, two=2, three=3, missing=254)

    # first with new API
    with h5netcdf.File(tmp_local_or_remote_netcdf, "w") as ds:
        ds.dimensions = {"enum_dim": 4}
        ds.create_enumtype(np.uint8, "enum_t2", enum_dict2)
        enum_type = ds.create_enumtype(np.uint8, "enum_t", enum_dict)
        v = ds.create_variable(
            "enum_var", ("enum_dim",), dtype=enum_type, fillvalue=enum_dict["missing"]
        )
        v[0:3] = [1, 2, 3]
        with raises(ValueError, match="assign illegal value"):
            v[3] = 5

    # check, if new API can read them
    with h5netcdf.File(tmp_local_or_remote_netcdf, "r") as ds:
        enum_type = ds.enumtypes["enum_t"]
        enum_var = ds["enum_var"]
        assert enum_type.enum_dict == enum_dict
        assert array_equal(enum_var, np.ma.masked_equal([1, 2, 3, 255], 255))
        assert enum_var.attrs["_FillValue"] == 255
        assert enum_var.datatype == enum_type
        assert enum_var.datatype.name == "enum_t"

    # check if legacyapi can read them
    with legacyapi.Dataset(tmp_local_or_remote_netcdf, "r") as ds:
        enum_type = ds.enumtypes["enum_t"]
        enum_var = ds["enum_var"]
        assert enum_type.enum_dict == enum_dict
        assert array_equal(enum_var, np.ma.masked_equal([1, 2, 3, 255], 255))
        assert enum_var.attrs["_FillValue"] == 255
        assert enum_var.datatype == enum_type
        assert enum_var.datatype.name == "enum_t"

    if not tmp_local_or_remote_netcdf.startswith(remote_h5):
        # check if netCDF4-python can read them
        with netCDF4.Dataset(tmp_local_or_remote_netcdf, "r") as ds:
            enum_type = ds.enumtypes["enum_t"]
            enum_var = ds["enum_var"]
            assert enum_type.enum_dict == enum_dict
            assert array_equal(enum_var, np.ma.masked_equal([1, 2, 3, 255], 255))
            assert enum_var._FillValue == 255
            assert repr(enum_var.datatype) == repr(enum_type)
            assert enum_var.datatype.name == "enum_t"

    # second with legacyapi
    with legacyapi.Dataset(tmp_local_or_remote_netcdf, "w") as ds:
        ds.createDimension("enum_dim", 4)
        enum_type = ds.createEnumType(np.uint8, "enum_t", enum_dict)
        v = ds.createVariable(
            "enum_var", enum_type, ("enum_dim",), fill_value=enum_dict["missing"]
        )
        v[0:3] = [1, 2, 3]
        with raises(ValueError, match="assign illegal value"):
            v[3] = 5

    # check, if new API can read them
    with h5netcdf.File(tmp_local_or_remote_netcdf, "r") as ds:
        enum_type = ds.enumtypes["enum_t"]
        enum_var = ds["enum_var"]
        assert enum_type.enum_dict == enum_dict
        assert array_equal(enum_var, np.ma.masked_equal([1, 2, 3, 255], 255))
        assert enum_var.attrs["_FillValue"] == 255
        assert enum_var.datatype == enum_type
        assert enum_var.datatype.name == "enum_t"

    # check if legacyapi can read them
    with legacyapi.Dataset(tmp_local_or_remote_netcdf, "r") as ds:
        enum_type = ds.enumtypes["enum_t"]
        enum_var = ds["enum_var"]
        assert enum_type.enum_dict == enum_dict
        assert array_equal(enum_var, np.ma.masked_equal([1, 2, 3, 255], 255))
        assert enum_var.attrs["_FillValue"] == 255
        assert enum_var.datatype == enum_type
        assert enum_var.datatype.name == "enum_t"

    if not tmp_local_or_remote_netcdf.startswith(remote_h5):
        # check if netCDF4-python can read them
        with netCDF4.Dataset(tmp_local_or_remote_netcdf, "r") as ds:
            enum_type = ds.enumtypes["enum_t"]
            enum_var = ds["enum_var"]
            assert enum_type.enum_dict == enum_dict
            assert array_equal(enum_var, np.ma.masked_equal([1, 2, 3, 255], 255))
            assert enum_var._FillValue == 255
            assert repr(enum_var.datatype) == repr(enum_type)
            assert enum_var.datatype.name == "enum_t"

    if not tmp_local_or_remote_netcdf.startswith(remote_h5):
        # third with netCDF4 api
        with netCDF4.Dataset(tmp_local_or_remote_netcdf, "w") as ds:
            ds.createDimension("enum_dim", 4)
            enum_type = ds.createEnumType(np.uint8, "enum_t", enum_dict)
            v = ds.createVariable(
                "enum_var", enum_type, ("enum_dim",), fill_value=enum_dict["missing"]
            )
            v[0:3] = [1, 2, 3]
            with raises(ValueError, match="assign illegal value to Enum variable"):
                v[3] = 5

        # check, if new API can read them
        with h5netcdf.File(tmp_local_or_remote_netcdf, "r") as ds:
            enum_type = ds.enumtypes["enum_t"]
            enum_var = ds["enum_var"]
            assert enum_type.enum_dict == enum_dict
            assert array_equal(enum_var, np.ma.masked_equal([1, 2, 3, 255], 255))
            assert enum_var.attrs["_FillValue"] == 255
            assert enum_var.datatype == enum_type
            assert enum_var.datatype.name == "enum_t"

        # check if legacyapi can read them
        with legacyapi.Dataset(tmp_local_or_remote_netcdf, "r") as ds:
            enum_type = ds.enumtypes["enum_t"]
            enum_var = ds["enum_var"]
            assert enum_type.enum_dict == enum_dict
            assert array_equal(enum_var, np.ma.masked_equal([1, 2, 3, 255], 255))
            assert enum_var.attrs["_FillValue"] == 255
            assert enum_var.datatype == enum_type
            assert enum_var.datatype.name == "enum_t"

        # check if netCDF4-python can read them
        with netCDF4.Dataset(tmp_local_or_remote_netcdf, "r") as ds:
            enum_type = ds.enumtypes["enum_t"]
            enum_var = ds["enum_var"]
            assert enum_type.enum_dict == enum_dict
            assert array_equal(enum_var, np.ma.masked_equal([1, 2, 3, 255], 255))
            assert enum_var._FillValue == 255
            assert repr(enum_var.datatype) == repr(enum_type)
            assert enum_var.datatype.name == "enum_t"


@pytest.mark.parametrize("dtype", ["int", "int8", "uint16", "float32", "int64"])
def test_vltype_creation(tmp_local_or_remote_netcdf, netcdf_write_module, dtype):
    # skip for netCDF4 writer for remote hsds files
    if netcdf_write_module == netCDF4 and tmp_local_or_remote_netcdf.startswith(
        remote_h5
    ):
        pytest.skip()

    with netcdf_write_module.Dataset(tmp_local_or_remote_netcdf, "w") as ds:
        ds.createVLType(dtype, "vlen_t")

    with h5netcdf.File(tmp_local_or_remote_netcdf, "r") as ds:
        vlen_type = ds.vltypes["vlen_t"]
        assert isinstance(vlen_type, VLType)
        assert h5py.check_vlen_dtype(vlen_type.dtype) == np.dtype(dtype)
        assert vlen_type.name == "vlen_t"

    with legacyapi.Dataset(tmp_local_or_remote_netcdf, "r") as ds:
        vlen_type = ds.vltypes["vlen_t"]
        assert isinstance(vlen_type, legacyapi.VLType)
        assert h5py.check_vlen_dtype(vlen_type.dtype) == np.dtype(dtype)
        assert vlen_type.name == "vlen_t"

    if not tmp_local_or_remote_netcdf.startswith(remote_h5):
        with netCDF4.Dataset(tmp_local_or_remote_netcdf, "r") as ds:
            vlen_type = ds.vltypes["vlen_t"]
            assert isinstance(vlen_type, netCDF4.VLType)
            assert vlen_type.dtype == np.dtype(dtype)
            assert vlen_type.name == "vlen_t"


def test_compoundtype_creation(tmp_local_or_remote_netcdf, netcdf_write_module):
    # compound type is created with array of chars
    compound = np.dtype(
        [
            ("time", np.int32),
            ("station_name", "S1", 10),
            ("temperature", np.float32),
            ("pressure", np.float32),
        ]
    )

    # data is filled with fixed strings
    compound2 = np.dtype(
        [
            ("time", np.int32),
            ("station_name", "S10"),
            ("temperature", np.float32),
            ("pressure", np.float32),
        ]
    )
    cmp_array = np.array(
        [
            (0, *["Boulder"], 0.0, 0.0),
            (1, *["New York"], 2.0, 3.0),
            (2, *["Denver"], 4.0, 6.0),
            (3, *["Washington"], 5.0, 7.0),
            (4, *["Wachtberg"], 6.0, 8.0),
        ],
        dtype=compound2,
    )
    if (
        netcdf_write_module.__name__ == "netCDF4"
        and tmp_local_or_remote_netcdf.startswith(remote_h5)
    ):
        pytest.skip("does not work for netCDF4")
    with netcdf_write_module.Dataset(tmp_local_or_remote_netcdf, "w") as ds:
        ds.createDimension("x", 5)
        ds.createGroup("test")
        compound_t = ds.createCompoundType(compound, "cmp_t")
        var = ds.createVariable("data", compound_t, ("x",))
        var[:] = cmp_array

    if not tmp_local_or_remote_netcdf.startswith(remote_h5):
        with netCDF4.Dataset(tmp_local_or_remote_netcdf, "r") as ds:
            cmptype = ds.cmptypes["cmp_t"]
            assert isinstance(cmptype, netCDF4.CompoundType)
            assert cmptype.name == "cmp_t"
            assert array_equal(ds["data"][:], cmp_array)
            assert ds["data"].datatype == cmptype.dtype

    with legacyapi.Dataset(tmp_local_or_remote_netcdf, "r") as ds:
        cmptype = ds.cmptypes["cmp_t"]
        assert isinstance(cmptype, h5netcdf.legacyapi.CompoundType)
        assert cmptype.name == "cmp_t"
        assert array_equal(ds["data"][:], cmp_array)
        assert ds["data"].datatype == cmptype
        assert ds["data"].dtype == cmptype.dtype


@pytest.mark.skipif(
    version.parse(netCDF4.__version__) < version.parse("1.7.0"),
    reason="does not work before netCDF4 v1.7.0",
)
def test_nc_complex_compatibility(tmp_local_or_remote_netcdf, netcdf_write_module):
    if tmp_local_or_remote_netcdf.startswith(remote_h5):
        pytest.skip("not yet implemented in h5pyd/hsds")
    # native complex
    complex_array = np.array([0 + 0j, 1 + 0j, 0 + 1j, 1 + 1j, 0.25 + 0.75j])
    # compound complex
    complex128 = np.dtype(
        {
            "names": ["r", "i"],
            "formats": ["f8", "f8"],
            "offsets": [0, 8],
            "itemsize": 16,
            "aligned": True,
        }
    )
    cdata = np.array(
        [(0.0, 0.0), (1.0, 0.0), (0.0, 1.0), (1.0, 1.0), (0.25, 0.75)], dtype=complex128
    )
    kwargs = {}
    if (
        netcdf_write_module.__name__ == "netCDF4"
        and tmp_local_or_remote_netcdf.startswith(remote_h5)
    ):
        pytest.skip("does not work for netCDF4")

    if netcdf_write_module.__name__ == "netCDF4":
        kwargs.update(auto_complex=True)
    with netcdf_write_module.Dataset(tmp_local_or_remote_netcdf, "w", **kwargs) as ds:
        ds.createDimension("x", size=len(complex_array))
        var = ds.createVariable("data", "c16", ("x",))
        var[:] = complex_array

    with legacyapi.Dataset(tmp_local_or_remote_netcdf, "r") as ds:
        dtype = ds.cmptypes["_PFNC_DOUBLE_COMPLEX_TYPE"]
        assert isinstance(dtype, h5netcdf.legacyapi.CompoundType)
        assert dtype.name == "_PFNC_DOUBLE_COMPLEX_TYPE"
        assert array_equal(ds["data"][:], complex_array)

    if not tmp_local_or_remote_netcdf.startswith(remote_h5):
        with netCDF4.Dataset(tmp_local_or_remote_netcdf, "r", auto_complex=True) as ds:
            dtype = ds.cmptypes["_PFNC_DOUBLE_COMPLEX_TYPE"]
            assert isinstance(dtype, netCDF4._netCDF4.CompoundType)
            assert array_equal(ds["data"][:], complex_array)

        with netCDF4.Dataset(tmp_local_or_remote_netcdf, "r", auto_complex=False) as ds:
            dtype = ds.cmptypes["_PFNC_DOUBLE_COMPLEX_TYPE"]
            assert isinstance(dtype, netCDF4._netCDF4.CompoundType)
            assert array_equal(ds["data"][:], cdata)


@pytest.mark.skipif(
    version.parse(netCDF4.__version__) < version.parse("1.7.0"),
    reason="does not work before netCDF4 v1.7.0",
)
def test_complex_type_creation_errors(tmp_local_netcdf):
    complex_array = np.array([0 + 0j, 1 + 0j, 0 + 1j, 1 + 1j, 0.25 + 0.75j])

    with legacyapi.Dataset(tmp_local_netcdf, "w") as ds:
        ds.createDimension("x", size=len(complex_array))
        with raises(TypeError, match="data type 'c4' not understood"):
            ds.createVariable("data", "c4", ("x",))

    if "complex256" not in np.sctypeDict:
        pytest.skip("numpy 'complex256' dtype not available")
    with legacyapi.Dataset(tmp_local_netcdf, "w") as ds:
        ds.createDimension("x", size=len(complex_array))
        with raises(
            TypeError,
            match="Currently only 'complex64' and 'complex128' dtypes are allowed.",
        ):
            ds.createVariable("data", "c32", ("x",))


def test_hsds(hsds_up):
    # test hsds setup/write
    if without_h5pyd:
        pytest.skip("h5pyd package not available")
    elif not hsds_up:
        pytest.skip("HSDS service not running")
    rnd = "".join(random.choice(string.ascii_uppercase) for _ in range(5))
    fname = f"hdf5://testfile{rnd}.nc"
    with h5netcdf.File(fname, "w") as ds:
        g = ds.create_group("test")
        g.dimensions["x"] = None
        g.create_variable("var1", ("x",), dtype="i8")

    with h5netcdf.File(fname, "r") as ds:
        print(ds["test"]["var1"])


def test_h5pyd_driver(hsds_up):
    # test that specifying driver='h5pyd' forces use of h5pyd
    if without_h5pyd:
        pytest.skip("h5pyd package not available")
    elif not hsds_up:
        pytest.skip("HSDS service not running")
    rnd = "".join(random.choice(string.ascii_uppercase) for _ in range(5))
    for prefix in ("/", "hdf5://"):
        fname = f"{prefix}testfile{rnd}.nc"
        with h5netcdf.File(fname, "w", driver="h5pyd") as ds:
            assert ds._h5py == h5pyd
            assert isinstance(ds._h5file, h5pyd.File)


def test_h5pyd_nonchunked_scalars(hsds_up):
    if without_h5pyd:
        pytest.skip("h5pyd package not available")
    elif not hsds_up:
        pytest.skip("HSDS service not running")
    rnd = "".join(random.choice(string.ascii_uppercase) for _ in range(5))
    fname = f"hdf5://testfile{rnd}.nc"
    with h5pyd.File(fname, "w") as ds:
        ds.create_dataset("foo", data=b"1234")
    with h5netcdf.File(fname, "r", driver="h5pyd") as ds:
        # HSDS stores this as a chunked dataset, but only with a single chunk
        assert ds["foo"]._h5ds.chunks == (1,)
        # However, since it is a scalar dataset, we should not expose the chunking
        assert ds["foo"].chunks is None


def test_h5pyd_append(hsds_up):
    if without_h5pyd:
        pytest.skip("h5pyd package not available")
    elif not hsds_up:
        pytest.skip("HSDS service not running")
    rnd = "".join(random.choice(string.ascii_uppercase) for _ in range(5))
    fname = f"hdf5://testfile{rnd}.nc"

    with warns(UserWarning, match="Append mode for h5pyd"):
        with h5netcdf.File(fname, "a", driver="h5pyd") as ds:
            assert not ds._preexisting_file

    with h5netcdf.File(fname, "a", driver="h5pyd") as ds:
        assert ds._preexisting_file


def test_raise_on_closed_file(tmp_local_netcdf):
    f = h5netcdf.File(tmp_local_netcdf, "w")
    f.dimensions = {"x": 5}
    v = f.create_variable("hello", ("x",), float)
    v[:] = np.ones(5)
    f.close()
    with pytest.raises(
        ValueError,
        match=f"I/O operation on <Closed h5netcdf.File>: '{tmp_local_netcdf}'",
    ):
        print(v[:])<|MERGE_RESOLUTION|>--- conflicted
+++ resolved
@@ -393,7 +393,6 @@
         # skip for now: https://github.com/Unidata/netcdf4-python/issues/388
         assert ds.attrs["other_attr"] == "yes"
 
-<<<<<<< HEAD
     assert set(ds.dimensions) == {
         "x",
         "y",
@@ -413,23 +412,6 @@
         "mismatched_dim",
         "foo_unlimited",
     }
-=======
-    assert set(ds.dimensions) == set(
-        ["x", "y", "z", "empty", "string3", "mismatched_dim", "unlimited"]
-    )
-    variables = set(
-        [
-            "enum_var",
-            "foo",
-            "z",
-            "intscalar",
-            "scalar",
-            "var_len_str",
-            "mismatched_dim",
-            "foo_unlimited",
-        ]
-    )
->>>>>>> 59693696
 
     # fix current failure of hsds/h5pyd
     if not remote_file:
