import netCDF4
import numpy as np
import sys

import h5netcdf
from h5netcdf import legacyapi
from h5netcdf.compat import PY2, unicode
import h5py
import pytest

from pytest import fixture, raises


@pytest.fixture
def tmp_netcdf(tmpdir):
    return str(tmpdir.join('testfile.nc'))


def string_to_char(arr):
    """Like nc4.stringtochar, but faster and more flexible.
    """
    # ensure the array is contiguous
    arr = np.array(arr, copy=False, order='C')
    kind = arr.dtype.kind
    if kind not in ['U', 'S']:
        raise ValueError('argument must be a string')
    return arr.reshape(arr.shape + (1,)).view(kind + '1')


def array_equal(a, b):
    a, b = map(np.array, (a[...], b[...]))
    if a.shape != b.shape:
        return False
    try:
        return np.allclose(a, b)
    except TypeError:
        return (a == b).all()


_char_array = string_to_char(np.array(['a', 'b', 'c', 'foo', 'bar', 'baz'],
                                      dtype='S'))

_string_array = np.array([['foobar0', 'foobar1', 'foobar3'],
                          ['foofoofoo', 'foofoobar', 'foobarbar']])

def is_h5py_char_working(tmp_netcdf, name):
    # https://github.com/Unidata/netcdf-c/issues/298
    with h5py.File(tmp_netcdf, 'r') as ds:
        v = ds[name]
        try:
            assert array_equal(v, _char_array)
            return True
        except Exception as e:
            if e.args[0] == "Can't read data (No appropriate function for conversion path)":
                return False
            else:
                raise

def write_legacy_netcdf(tmp_netcdf, write_module):
    ds = write_module.Dataset(tmp_netcdf, 'w')
    ds.setncattr('global', 42)
    ds.other_attr = 'yes'
    ds.createDimension('x', 4)
    ds.createDimension('y', 5)
    ds.createDimension('z', 6)
    ds.createDimension('string3', 3)

    v = ds.createVariable('foo', float, ('x', 'y'), chunksizes=(4, 5),
                          zlib=True)
    v[...] = 1
    v.setncattr('units', 'meters')

    v = ds.createVariable('y', int, ('y',), fill_value=-1)
    v[:4] = np.arange(4)

    v = ds.createVariable('z', 'S1', ('z', 'string3'), fill_value=b'X')
    v[...] = _char_array

    v = ds.createVariable('scalar', np.float32, ())
    v[...] = 2.0

    # test creating a scalar with compression option (with should be ignored)
    v = ds.createVariable('intscalar', np.int64, (), zlib=6, fill_value=None)
    v[...] = 2

    with raises(TypeError):
        ds.createVariable('boolean', np.bool_, ('x'))

    g = ds.createGroup('subgroup')
    v = g.createVariable('subvar', np.int32, ('x',))
    v[...] = np.arange(4.0)

    g.createDimension('y', 10)
    g.createVariable('y_var', float, ('y',))

    ds.createDimension('mismatched_dim', 1)
    ds.createVariable('mismatched_dim', int, ())

    v = ds.createVariable('var_len_str', str, ('x'))
    v[0] = u'foo'

    ds.close()


def write_h5netcdf(tmp_netcdf):
    ds = h5netcdf.File(tmp_netcdf, 'w')
    ds.attrs['global'] = 42
    ds.attrs['other_attr'] = 'yes'
    ds.dimensions = {'x': 4, 'y': 5, 'z': 6}

    v = ds.create_variable('foo', ('x', 'y'), float, chunks=(4, 5),
                           compression='gzip', shuffle=True)
    v[...] = 1
    v.attrs['units'] = 'meters'

    v = ds.create_variable('y', ('y',), int, fillvalue=-1)
    v[:4] = np.arange(4)

    v = ds.create_variable('z', ('z', 'string3'), data=_char_array,
                           fillvalue=b'X')

    v = ds.create_variable('scalar', data=np.float32(2.0))

    v = ds.create_variable('intscalar', data=np.int64(2))

    with raises(TypeError):
        ds.create_variable('boolean', data=True)

    g = ds.create_group('subgroup')
    v = g.create_variable('subvar', ('x',), np.int32)
    v[...] = np.arange(4.0)
    with raises(AttributeError):
        v.attrs['_Netcdf4Dimid'] = -1

    g.dimensions['y'] = 10
    g.create_variable('y_var', ('y',), float)

    ds.dimensions['mismatched_dim'] = 1
    ds.create_variable('mismatched_dim', dtype=int)

    dt = h5py.special_dtype(vlen=unicode)
    v = ds.create_variable('var_len_str', ('x',), dtype=dt)
    v[0] = u'foo'

    ds.close()


def read_legacy_netcdf(tmp_netcdf, read_module, write_module):
    ds = read_module.Dataset(tmp_netcdf, 'r')
    assert ds.ncattrs() == ['global', 'other_attr']
    assert ds.getncattr('global') == 42
    if not PY2 and write_module is not netCDF4:
        # skip for now: https://github.com/Unidata/netcdf4-python/issues/388
        assert ds.other_attr == 'yes'
    assert set(ds.dimensions) == set(['x', 'y', 'z', 'string3', 'mismatched_dim'])
    assert set(ds.variables) == set(['foo', 'y', 'z', 'intscalar', 'scalar',
                                     'var_len_str', 'mismatched_dim'])
    assert set(ds.groups) == set(['subgroup'])
    assert ds.parent is None

    v = ds.variables['foo']
    assert array_equal(v, np.ones((4, 5)))
    assert v.dtype == float
    assert v.dimensions == ('x', 'y')
    assert v.ndim == 2
    assert v.ncattrs() == ['units']
    if not PY2 and write_module is not netCDF4:
        assert v.getncattr('units') == 'meters'
    assert tuple(v.chunking()) == (4, 5)
    assert v.filters() == {'complevel': 4, 'fletcher32': False,
                           'shuffle': True, 'zlib': True}

    v = ds.variables['y']
    assert array_equal(v, np.r_[np.arange(4), [-1]])
    assert v.dtype == int
    assert v.dimensions == ('y',)
    assert v.ndim == 1
    assert v.ncattrs() == ['_FillValue']
    assert v.getncattr('_FillValue') == -1
    assert v.chunking() == 'contiguous'
    assert v.filters() == {'complevel': 0, 'fletcher32': False,
                           'shuffle': False, 'zlib': False}
    ds.close()

    #Check the behavior if h5py. Cannot expect h5netcdf to overcome these errors:
    if is_h5py_char_working(tmp_netcdf, 'z'):
        ds = read_module.Dataset(tmp_netcdf, 'r')
        v = ds.variables['z']
        assert array_equal(v, _char_array)
        assert v.dtype == 'S1'
        assert v.ndim == 2
        assert v.dimensions == ('z', 'string3')
        assert v.ncattrs() == ['_FillValue']
        assert v.getncattr('_FillValue') == b'X'
    else:
        ds = read_module.Dataset(tmp_netcdf, 'r')

    v = ds.variables['scalar']
    assert array_equal(v, np.array(2.0))
    assert v.dtype == 'float32'
    assert v.ndim == 0
    assert v.dimensions == ()
    assert v.ncattrs() == []

    v = ds.variables['intscalar']
    assert array_equal(v, np.array(2))
    assert v.dtype == 'int64'
    assert v.ndim == 0
    assert v.dimensions == ()
    assert v.ncattrs() == []

    v = ds.variables['var_len_str']
    assert v.dtype == str
    assert v[0] == u'foo'

    v = ds.groups['subgroup'].variables['subvar']
    assert ds.groups['subgroup'].parent is ds
    assert array_equal(v, np.arange(4.0))
    assert v.dtype == 'int32'
    assert v.ndim == 1
    assert v.dimensions == ('x',)
    assert v.ncattrs() == []

    v = ds.groups['subgroup'].variables['y_var']
    assert v.shape == (10,)
    assert 'y' in ds.groups['subgroup'].dimensions

    ds.close()


def read_h5netcdf(tmp_netcdf, write_module):
    ds = h5netcdf.File(tmp_netcdf, 'r')
    assert ds.name == '/'
    assert list(ds.attrs) == ['global', 'other_attr']
    assert ds.attrs['global'] == 42
    if not PY2 and write_module is not netCDF4:
        # skip for now: https://github.com/Unidata/netcdf4-python/issues/388
        assert ds.attrs['other_attr'] == 'yes'
    assert set(ds.dimensions) == set(['x', 'y', 'z', 'string3', 'mismatched_dim'])
    assert set(ds.variables) == set(['foo', 'y', 'z', 'intscalar', 'scalar',
                                     'var_len_str', 'mismatched_dim'])
    assert set(ds.groups) == set(['subgroup'])
    assert ds.parent is None

    v = ds['foo']
    assert v.name == '/foo'
    assert array_equal(v, np.ones((4, 5)))
    assert v.dtype == float
    assert v.dimensions == ('x', 'y')
    assert v.ndim == 2
    assert list(v.attrs) == ['units']
    if not PY2 and write_module is not netCDF4:
        assert v.attrs['units'] == 'meters'
    assert v.chunks == (4, 5)
    assert v.compression == 'gzip'
    assert v.compression_opts == 4
    assert not v.fletcher32
    assert v.shuffle

    v = ds['y']
    assert array_equal(v, np.r_[np.arange(4), [-1]])
    assert v.dtype == int
    assert v.dimensions == ('y',)
    assert v.ndim == 1
    assert list(v.attrs) == ['_FillValue']
    assert v.attrs['_FillValue'] == -1
    assert v.chunks == None
    assert v.compression == None
    assert v.compression_opts == None
    assert not v.fletcher32
    assert not v.shuffle
    ds.close()

    if is_h5py_char_working(tmp_netcdf, 'z'):
        ds = h5netcdf.File(tmp_netcdf, 'r')
        v = ds['z']
        assert v.dtype == 'S1'
        assert v.ndim == 2
        assert v.dimensions == ('z', 'string3')
        assert list(v.attrs) == ['_FillValue']
        assert v.attrs['_FillValue'] == b'X'
    else:
        ds = h5netcdf.File(tmp_netcdf, 'r')

    v = ds['scalar']
    assert array_equal(v, np.array(2.0))
    assert v.dtype == 'float32'
    assert v.ndim == 0
    assert v.dimensions == ()
    assert list(v.attrs) == []

    v = ds.variables['intscalar']
    assert array_equal(v, np.array(2))
    assert v.dtype == 'int64'
    assert v.ndim == 0
    assert v.dimensions == ()
    assert list(v.attrs) == []

    v = ds['var_len_str']
    assert h5py.check_dtype(vlen=v.dtype) == unicode
    assert v[0] == u'foo'

    v = ds['/subgroup/subvar']
    assert v is ds['subgroup']['subvar']
    assert v is ds['subgroup/subvar']
    assert v is ds['subgroup']['/subgroup/subvar']
    assert v.name == '/subgroup/subvar'
    assert ds['subgroup'].name == '/subgroup'
    assert ds['subgroup'].parent is ds
    assert array_equal(v, np.arange(4.0))
    assert v.dtype == 'int32'
    assert v.ndim == 1
    assert v.dimensions == ('x',)
    assert list(v.attrs) == []

    assert ds['/subgroup/y_var'].shape == (10,)
    assert ds['/subgroup'].dimensions['y'] == 10

    ds.close()


def roundtrip_legacy_netcdf(tmp_netcdf, read_module, write_module):
    write_legacy_netcdf(tmp_netcdf, write_module)
    read_legacy_netcdf(tmp_netcdf, read_module, write_module)


def test_write_legacyapi_read_netCDF4(tmp_netcdf):
    roundtrip_legacy_netcdf(tmp_netcdf, netCDF4, legacyapi)


def test_roundtrip_h5netcdf_legacyapi(tmp_netcdf):
    roundtrip_legacy_netcdf(tmp_netcdf, legacyapi, legacyapi)


def test_write_netCDF4_read_legacyapi(tmp_netcdf):
    roundtrip_legacy_netcdf(tmp_netcdf, legacyapi, netCDF4)


def test_write_h5netcdf_read_legacyapi(tmp_netcdf):
    write_h5netcdf(tmp_netcdf)
    read_legacy_netcdf(tmp_netcdf, legacyapi, h5netcdf)


def test_write_h5netcdf_read_netCDF4(tmp_netcdf):
    write_h5netcdf(tmp_netcdf)
    read_legacy_netcdf(tmp_netcdf, netCDF4, h5netcdf)


def test_roundtrip_h5netcdf(tmp_netcdf):
    write_h5netcdf(tmp_netcdf)
    read_h5netcdf(tmp_netcdf, h5netcdf)


def test_write_netCDF4_read_h5netcdf(tmp_netcdf):
    write_legacy_netcdf(tmp_netcdf, netCDF4)
    read_h5netcdf(tmp_netcdf, netCDF4)


def test_write_legacyapi_read_h5netcdf(tmp_netcdf):
    write_legacy_netcdf(tmp_netcdf, legacyapi)
    read_h5netcdf(tmp_netcdf, legacyapi)


def test_repr(tmp_netcdf):
    write_h5netcdf(tmp_netcdf)
    f = h5netcdf.File(tmp_netcdf, 'r')
    assert 'h5netcdf.File' in repr(f)
    assert 'subgroup' in repr(f)
    assert 'foo' in repr(f)
    assert 'other_attr' in repr(f)

    assert 'h5netcdf.attrs.Attributes' in repr(f.attrs)
    assert 'global' in repr(f.attrs)

    d = f.dimensions
    assert 'h5netcdf.Dimensions' in repr(d)
    assert 'x=4' in repr(d)

    g = f['subgroup']
    assert 'h5netcdf.Group' in repr(g)
    assert 'subvar' in repr(g)

    v = f['foo']
    assert 'h5netcdf.Variable' in repr(v)
    assert 'float' in repr(v)
    assert 'units' in repr(v)
    f.close()

    assert 'Closed' in repr(f)
    assert 'Closed' in repr(d)
    assert 'Closed' in repr(g)
    assert 'Closed' in repr(v)


def test_attrs_api(tmp_netcdf):
    with h5netcdf.File(tmp_netcdf) as ds:
        ds.attrs['conventions'] = 'CF'
        ds.dimensions['x'] = 1
        v = ds.create_variable('x', ('x',), 'i4')
        v.attrs.update({'units': 'meters', 'foo': 'bar'})
    assert ds._closed
    with h5netcdf.File(tmp_netcdf) as ds:
        assert len(ds.attrs) == 1
        assert dict(ds.attrs) == {'conventions': 'CF'}
        assert list(ds.attrs) == ['conventions']
        assert dict(ds['x'].attrs) == {'units': 'meters', 'foo': 'bar'}
        assert len(ds['x'].attrs) == 2
        assert sorted(ds['x'].attrs) == ['foo', 'units']


def test_optional_netcdf4_attrs(tmp_netcdf):
    with h5py.File(tmp_netcdf) as f:
        foo_data = np.arange(50).reshape(5, 10)
        f.create_dataset('foo', data=foo_data)
        f.create_dataset('x', data=np.arange(5))
        f.create_dataset('y', data=np.arange(10))
        f['foo'].dims.create_scale(f['x'])
        f['foo'].dims.create_scale(f['y'])
        f['foo'].dims[0].attach_scale(f['x'])
        f['foo'].dims[1].attach_scale(f['y'])
    with h5netcdf.File(tmp_netcdf, 'r') as ds:
        assert ds['foo'].dimensions == ('x', 'y')
        assert ds.dimensions == {'x': 5, 'y': 10}
        assert array_equal(ds['foo'], foo_data)


def test_error_handling(tmp_netcdf):
    with h5netcdf.File(tmp_netcdf, 'w') as ds:
        with raises(NotImplementedError):
            ds.dimensions['x'] = None
        ds.dimensions['x'] = 1
        with raises(ValueError):
            ds.dimensions['x'] = 2
        with raises(ValueError):
            ds.dimensions = {'x': 2}
        with raises(ValueError):
            ds.dimensions = {'y': 3}
        ds.create_variable('x', ('x',), dtype=float)
        with raises(ValueError):
            ds.create_variable('x', ('x',), dtype=float)
        ds.create_group('subgroup')
        with raises(ValueError):
            ds.create_group('subgroup')


def test_invalid_netcdf4(tmp_netcdf):
    with h5py.File(tmp_netcdf) as f:
        f.create_dataset('foo', data=np.arange(5))
        # labeled dimensions but no dimension scales
        f['foo'].dims[0].label = 'x'
    with h5netcdf.File(tmp_netcdf, 'r') as ds:
        with raises(ValueError):
            ds.variables['foo'].dimensions


def test_hierarchical_access_auto_create(tmp_netcdf):
    ds = h5netcdf.File(tmp_netcdf, 'w')
    ds.create_variable('/foo/bar', data=1)
    g = ds.create_group('foo/baz')
    g.create_variable('/foo/hello', data=2)
    assert set(ds) == set(['foo'])
    assert set(ds['foo']) == set(['bar', 'baz', 'hello'])
    ds.close()

    ds = h5netcdf.File(tmp_netcdf, 'r')
    assert set(ds) == set(['foo'])
    assert set(ds['foo']) == set(['bar', 'baz', 'hello'])
    ds.close()

def test_reading_str_array_from_netCDF4(tmp_netcdf):
    # This tests reading string variables created by netCDF4
    with netCDF4.Dataset(tmp_netcdf, 'w') as ds:
        ds.createDimension('foo1', _string_array.shape[0])
        ds.createDimension('foo2', _string_array.shape[1])
        ds.createVariable('bar', str, ('foo1', 'foo2'))
        ds.variables['bar'][:] = _string_array

    ds = h5netcdf.File(tmp_netcdf, 'r')

    v = ds.variables['bar']
    assert array_equal(v, _string_array)
    ds.close()

<<<<<<< HEAD
def _silent_remove(tmp_netcdf):
    # http://stackoverflow.com/a/10840586
    import os
    try:
        os.remove(tmp_netcdf)
    except OSError:
        pass

def test_failed_read_open_and_clean_delete(tmp_netcdf):
    # A file that does not exist but is opened for
    # reading should only raise an IOError and 
    # no AttributeError at garbage collection.
    try:
        _silent_remove(tmp_netcdf)
        with h5netcdf.File(tmp_netcdf, 'r') as ds:
            pass
    except IOError:
        pass

    # Look at garbage collection:
    import gc
    obj_list = gc.get_objects()
    for obj in obj_list:
        if isinstance(obj,h5netcdf.File):
            obj.close()
=======
def test_nc_properties(tmp_netcdf):
    with h5netcdf.File(tmp_netcdf, 'w') as ds:
        pass
    with h5py.File(tmp_netcdf, 'r') as f:
        assert 'h5netcdf' in f.attrs['_NCProperties']
>>>>>>> 5c9ecd0d
<|MERGE_RESOLUTION|>--- conflicted
+++ resolved
@@ -481,7 +481,12 @@
     assert array_equal(v, _string_array)
     ds.close()
 
-<<<<<<< HEAD
+def test_nc_properties(tmp_netcdf):
+    with h5netcdf.File(tmp_netcdf, 'w') as ds:
+        pass
+    with h5py.File(tmp_netcdf, 'r') as f:
+        assert 'h5netcdf' in f.attrs['_NCProperties']
+        
 def _silent_remove(tmp_netcdf):
     # http://stackoverflow.com/a/10840586
     import os
@@ -506,11 +511,4 @@
     obj_list = gc.get_objects()
     for obj in obj_list:
         if isinstance(obj,h5netcdf.File):
-            obj.close()
-=======
-def test_nc_properties(tmp_netcdf):
-    with h5netcdf.File(tmp_netcdf, 'w') as ds:
-        pass
-    with h5py.File(tmp_netcdf, 'r') as f:
-        assert 'h5netcdf' in f.attrs['_NCProperties']
->>>>>>> 5c9ecd0d
+            obj.close()