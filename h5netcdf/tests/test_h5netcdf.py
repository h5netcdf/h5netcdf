--- conflicted
+++ resolved
@@ -13,12 +13,8 @@
 import numpy as np
 import pytest
 from packaging import version
-<<<<<<< HEAD
 from pytest import raises
 import warnings
-=======
-from pytest import raises, warns
->>>>>>> 517b9a51
 
 import h5netcdf
 from h5netcdf import legacyapi
@@ -201,15 +197,11 @@
     ds.close()
 
 
-<<<<<<< HEAD
 def write_h5netcdf(tmp_netcdf, pyfive=False):
     """
     Test file written does not include enum variables or variable length
     strings if pyfive is True
     """
-=======
-def write_h5netcdf(tmp_netcdf, compression="gzip"):
->>>>>>> 517b9a51
     ds = h5netcdf.File(tmp_netcdf, "w")
     ds.attrs["global"] = 42
     ds.attrs["other_attr"] = "yes"
@@ -400,7 +392,7 @@
     if write_module is not netCDF4:
         # skip for now: https://github.com/Unidata/netcdf4-python/issues/388
         assert ds.attrs["other_attr"] == "yes"
-<<<<<<< HEAD
+
     assert set(ds.dimensions) == set(
         ["x", "y", "z", "empty", "string3", "mismatched_dim", "unlimited"]
     )
@@ -425,31 +417,6 @@
         assert set(ds.variables) == variables - {'enum_var', 'var_len_str'}
     else:
         assert set(ds.variables) == variables
-=======
-    assert set(ds.dimensions) == {
-        "x",
-        "y",
-        "z",
-        "empty",
-        "string3",
-        "mismatched_dim",
-        "unlimited",
-    }
-    variables = {
-        "enum_var",
-        "foo",
-        "z",
-        "intscalar",
-        "scalar",
-        "var_len_str",
-        "mismatched_dim",
-        "foo_unlimited",
-    }
-    # fix current failure of hsds/h5pyd
-    if not remote_file:
-        variables |= {"y"}
-    assert set(ds.variables) == variables
->>>>>>> 517b9a51
 
     assert set(ds.groups) == {"subgroup"}
     assert ds.parent is None
@@ -2355,11 +2322,7 @@
             if tmp_local_or_remote_netcdf.startswith(remote_h5):
                 testcontext = raises(RuntimeError, match="Conflict")
             else:
-<<<<<<< HEAD
                 testcontext = pytest.raises(TypeError, match="name already exists")
-=======
-                testcontext = raises((KeyError, TypeError), match="name already exists")
->>>>>>> 517b9a51
             with testcontext:
                 ds.create_enumtype(np.uint8, "enum_t", enum_dict2)
 
@@ -2407,11 +2370,7 @@
             if tmp_local_or_remote_netcdf.startswith(remote_h5):
                 testcontext = raises(RuntimeError, match="Conflict")
             else:
-<<<<<<< HEAD
                 testcontext = pytest.raises(TypeError, match="name already exists")
-=======
-                testcontext = raises((KeyError, TypeError), match="name already exists")
->>>>>>> 517b9a51
             with testcontext:
                 ds.createEnumType(np.uint8, "enum_t", enum_dict1)
 
