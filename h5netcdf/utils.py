--- conflicted
+++ resolved
@@ -3,13 +3,10 @@
 import h5py
 import numpy as np
 
-<<<<<<< HEAD
 
 class CompatibilityError(Exception):
     """Raised when using features that are not part of the NetCDF4 API."""
 
-=======
->>>>>>> 947b7be1
 
 class Frozen(Mapping):
     """Wrapper around an object implementing the mapping interface to make it
@@ -36,7 +33,6 @@
         return f"{type(self).__name__}({self._mapping!r})"
 
 
-<<<<<<< HEAD
 def write_classic_string_attr(gid, name, value):
     """Write a string attribute to an HDF5 object with control over the strpad."""
     # Convert to bytes
@@ -84,7 +80,8 @@
     if value is not None:
         value = np.array(np.bytes_(value))
         did.write(h5py.h5s.ALL, h5py.h5s.ALL, value, mtype=did.get_type())
-=======
+
+
 def _create_enum_dataset(group, name, shape, enum_type, fillvalue=None):
     """Create a dataset with a transient enum dtype.
 
@@ -199,5 +196,4 @@
         out = re.sub(r"STRPAD H5T_STR_NULL(?:TERM|PAD);", "STRPAD { ... };", out)
         out = re.sub(r"CSET H5T_CSET_(?:UTF8|ASCII);", "CSET { ... };", out)
 
-    return out
->>>>>>> 947b7be1
+    return out