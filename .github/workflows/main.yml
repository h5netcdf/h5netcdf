--- conflicted
+++ resolved
@@ -152,12 +152,8 @@
       fail-fast: false
       matrix:
         python-version: ["3.12", "3.13"]
-<<<<<<< HEAD
-        h5py-version: ["3.12", "3.14"]
-        numpy-version: ["2"]
-=======
+        h5py-version: ["3.12", "3.13"]
         numpy-version: ["2.2.6"]
->>>>>>> e4b41513
     steps:
     - uses: actions/checkout@v4
     - name: Install micromamba
@@ -171,11 +167,7 @@
           pip
           pytest
           wheel
-<<<<<<< HEAD
           h5py=${{ matrix.h5py-version }}
-=======
-          h5py<=3.13
->>>>>>> e4b41513
           netCDF4
           numpy<=${{ matrix.numpy-version }}
     - name: Install h5netcdf
