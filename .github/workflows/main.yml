--- conflicted
+++ resolved
@@ -151,11 +151,7 @@
     strategy:
       fail-fast: false
       matrix:
-<<<<<<< HEAD
-        python-version: ["3.12"]
-=======
         python-version: ["3.12", "3.13"]
->>>>>>> be97d06f
         numpy-version: ["2"]
     steps:
     - uses: actions/checkout@v4
